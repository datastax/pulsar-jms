--- conflicted
+++ resolved
@@ -20,11 +20,7 @@
   <parent>
     <artifactId>pulsar-jms-parent</artifactId>
     <groupId>com.datastax.oss</groupId>
-<<<<<<< HEAD
-    <version>6.0.1-SNAPSHOT</version>
-=======
-    <version>6.0.2-SNAPSHOT</version>
->>>>>>> ca2713d2
+    <version>7.0.0-SNAPSHOT</version>
   </parent>
   <modelVersion>4.0.0</modelVersion>
   <artifactId>pulsar-jms-filters</artifactId>
