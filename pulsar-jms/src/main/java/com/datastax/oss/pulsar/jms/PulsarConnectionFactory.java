/*
 * Copyright DataStax, Inc.
 *
 * Licensed under the Apache License, Version 2.0 (the "License");
 * you may not use this file except in compliance with the License.
 * You may obtain a copy of the License at
 *
 * http://www.apache.org/licenses/LICENSE-2.0
 *
 * Unless required by applicable law or agreed to in writing, software
 * distributed under the License is distributed on an "AS IS" BASIS,
 * WITHOUT WARRANTIES OR CONDITIONS OF ANY KIND, either express or implied.
 * See the License for the specific language governing permissions and
 * limitations under the License.
 */
package com.datastax.oss.pulsar.jms;

import static com.datastax.oss.pulsar.jms.Utils.getAndRemoveString;
import static org.apache.pulsar.client.util.MathUtils.signSafeMod;

import com.datastax.oss.pulsar.jms.api.JMSAdmin;
import com.fasterxml.jackson.databind.ObjectMapper;
import edu.umd.cs.findbugs.annotations.SuppressFBWarnings;
import java.io.IOException;
import java.io.ObjectInputStream;
import java.io.ObjectOutputStream;
import java.io.Serializable;
import java.lang.reflect.Field;
import java.lang.reflect.Modifier;
import java.nio.file.Path;
import java.util.ArrayList;
import java.util.Collections;
import java.util.Comparator;
import java.util.HashMap;
import java.util.HashSet;
import java.util.List;
import java.util.Map;
import java.util.Objects;
import java.util.Set;
import java.util.UUID;
import java.util.concurrent.BlockingQueue;
import java.util.concurrent.ConcurrentHashMap;
import java.util.concurrent.ConcurrentSkipListSet;
import java.util.concurrent.CopyOnWriteArrayList;
import java.util.concurrent.PriorityBlockingQueue;
import java.util.concurrent.ScheduledExecutorService;
import java.util.concurrent.ScheduledThreadPoolExecutor;
import java.util.concurrent.ThreadFactory;
import java.util.concurrent.ThreadPoolExecutor;
import java.util.concurrent.TimeUnit;
import java.util.concurrent.atomic.AtomicInteger;
import java.util.stream.Stream;
import javax.jms.ConnectionFactory;
import javax.jms.Destination;
import javax.jms.IllegalStateException;
import javax.jms.InvalidClientIDException;
import javax.jms.InvalidDestinationException;
import javax.jms.JMSContext;
import javax.jms.JMSException;
import javax.jms.JMSRuntimeException;
import javax.jms.JMSSecurityException;
import javax.jms.JMSSecurityRuntimeException;
import javax.jms.Queue;
import javax.jms.QueueConnection;
import javax.jms.QueueConnectionFactory;
import javax.jms.Topic;
import javax.jms.TopicConnection;
import javax.jms.TopicConnectionFactory;
import lombok.extern.slf4j.Slf4j;
import org.apache.pulsar.client.admin.PulsarAdmin;
import org.apache.pulsar.client.admin.PulsarAdminException;
import org.apache.pulsar.client.api.Authentication;
import org.apache.pulsar.client.api.AuthenticationFactory;
import org.apache.pulsar.client.api.BatcherBuilder;
import org.apache.pulsar.client.api.ClientBuilder;
import org.apache.pulsar.client.api.Consumer;
import org.apache.pulsar.client.api.ConsumerBuilder;
import org.apache.pulsar.client.api.Message;
import org.apache.pulsar.client.api.MessageId;
import org.apache.pulsar.client.api.MessageRouter;
import org.apache.pulsar.client.api.Producer;
import org.apache.pulsar.client.api.ProducerBuilder;
import org.apache.pulsar.client.api.PulsarClient;
import org.apache.pulsar.client.api.PulsarClientException;
import org.apache.pulsar.client.api.Reader;
import org.apache.pulsar.client.api.ReaderBuilder;
import org.apache.pulsar.client.api.Schema;
import org.apache.pulsar.client.api.SubscriptionInitialPosition;
import org.apache.pulsar.client.api.SubscriptionMode;
import org.apache.pulsar.client.api.SubscriptionType;
import org.apache.pulsar.client.api.TopicMetadata;
import org.apache.pulsar.client.impl.ConsumerBase;
import org.apache.pulsar.client.impl.MultiTopicsConsumerImpl;
import org.apache.pulsar.client.impl.PulsarClientImpl;
import org.apache.pulsar.client.impl.auth.AuthenticationToken;
import org.apache.pulsar.common.partition.PartitionedTopicMetadata;

@Slf4j
public class PulsarConnectionFactory
    implements ConnectionFactory,
        QueueConnectionFactory,
        TopicConnectionFactory,
        AutoCloseable,
        Serializable {

  private static final long serialVersionUID = 1231231L;

  private static final String PENDING_ACK_STORE_SUFFIX = "__transaction_pending_ack";
  private static final String SHADED_PREFIX = "com.datastax.oss.pulsar.jms.shaded.";
  private static final boolean NEEDS_RELOCATION =
      PulsarClient.class.getName().startsWith(SHADED_PREFIX);

  private static final Set<String> clientIdentifiers = new ConcurrentSkipListSet<>();

  // see resetDefaultValues for final fields
  private final transient Map<String, Producer<byte[]>> producers = new ConcurrentHashMap<>();
  private final transient Set<PulsarConnection> connections =
      Collections.synchronizedSet(new HashSet<>());
  private final transient List<Consumer<?>> consumers = new CopyOnWriteArrayList<>();
  private final transient List<Reader<?>> readers = new CopyOnWriteArrayList<>();

  private transient PulsarClient pulsarClient;
  private transient PulsarAdmin pulsarAdmin;
  private transient Map<String, Object> producerConfiguration;
  private transient ConsumerConfiguration defaultConsumerConfiguration;
  private transient String systemNamespace = "public/default";
  private transient String defaultClientId = null;
  private transient boolean enableTransaction = false;
  private transient boolean emulateTransactions = false;
  private transient boolean enableClientSideEmulation = false;
  private transient boolean transactionsStickyPartitions = false;
  private transient boolean useServerSideFiltering = false;
  private transient boolean enableJMSPriority = false;

  private transient boolean priorityUseLinearMapping = true;
  private transient boolean forceDeleteTemporaryDestinations = false;
  private transient boolean useExclusiveSubscriptionsForSimpleConsumers = false;
  private transient boolean acknowledgeRejectedMessages = false;
  private transient String tckUsername = "";
  private transient String tckPassword = "";
  private transient boolean useCredentialsFromCreateConnection = false;
  private transient String lastConnectUsername = null;
  private transient String lastConnectPassword = null;
  private transient String queueSubscriptionName = "jms-queue";
  private transient SubscriptionType topicSharedSubscriptionType = SubscriptionType.Shared;
  private transient long waitForServerStartupTimeout = 60000;
  private transient boolean usePulsarAdmin = true;
  private transient boolean precreateQueueSubscription = true;
  private transient int precreateQueueSubscriptionConsumerQueueSize = 0;
  private transient boolean initialized;
  private transient boolean closed;
  private transient int refreshServerSideFiltersPeriod = 300;

  private transient Map<String, Object> configuration = Collections.emptyMap();
  private final transient List<Path> tempConfigFiles = new CopyOnWriteArrayList<>();

  private transient ScheduledExecutorService sessionListenersThreadPool;

  private transient int sessionListenersThreads;

  public PulsarConnectionFactory() throws JMSException {
    this(new HashMap<>());
  }

  public PulsarConnectionFactory(Map<String, Object> properties) {
    setConfiguration(properties);
  }

  public PulsarConnectionFactory(String configuration) throws JMSException {
    this();
    setJsonConfiguration(configuration);
  }

  /**
   * Utility method for configuration based on JSON
   *
   * @return JSON encoded configuration
   */
  public String getJsonConfiguration() {
    return Utils.runtimeException(() -> new ObjectMapper().writeValueAsString(getConfiguration()));
  }

  /**
   * Apply configuration from a JSON encoded string
   *
   * @param json the JSON
   */
  public void setJsonConfiguration(String json) {
    if (json == null || json.isEmpty()) {
      setConfiguration(Collections.emptyMap());
      return;
    }
    setConfiguration(Utils.runtimeException(() -> new ObjectMapper().readValue(json, Map.class)));
  }

  public synchronized Map<String, Object> getConfiguration() {
    return Utils.deepCopyMap(configuration);
  }

  public synchronized void setConfiguration(Map<String, Object> configuration) {
    this.configuration = copyAndApplyShadedPrefix(configuration);
  }

  private static Map<String, Object> copyAndApplyShadedPrefix(Map<String, Object> configuration) {
    if (configuration == null) {
      return null;
    }
    if (!NEEDS_RELOCATION) {
      return new HashMap<>(configuration);
    }
    Map<String, Object> copy = new HashMap<>();
    configuration.forEach(
        (key, value) -> {
          if (value instanceof Map) {
            copy.put(key, copyAndApplyShadedPrefix((Map) value));
            return;
          }
          if (value instanceof String) {
            String result = (String) value;
            if (result.length() > 17
                && result
                    .substring(1)
                    .startsWith("rg.apache.pulsar") // hack to deal with the Maven Shade plugin
            ) {
              result = SHADED_PREFIX + value;
            }
            if (log.isDebugEnabled()) {
              log.debug("Relocating {} = {} -> {}", key, value, result);
            }
            copy.put(key, result);
            return;
          }
          copy.put(key, value);
        });
    return copy;
  }

  synchronized ConsumerConfiguration getConsumerConfiguration(
      ConsumerConfiguration overrideConsumerConfiguration) {
    if (overrideConsumerConfiguration == null) {
      return defaultConsumerConfiguration;
    }
    return overrideConsumerConfiguration.applyDefaults(defaultConsumerConfiguration);
  }

  private synchronized Map<String, Object> getProducerConfiguration() {
    return producerConfiguration;
  }

  private synchronized void ensureInitialized(String connectUsername, String connectPassword)
      throws JMSException {
    if (initialized) {
      return;
    }
    if (closed) {
      throw new IllegalStateException("This ConnectionFactory is closed");
    }
    Map<String, Object> configurationCopy = Utils.deepCopyMap(this.configuration);
    try {
      tempConfigFiles.addAll(Utils.writeEncodedPathConfigsToTempFiles(configurationCopy));
      Map<String, Object> producerConfiguration =
          (Map<String, Object>) configurationCopy.remove("producerConfig");
      if (producerConfiguration != null) {
        Object batcherBuilder = producerConfiguration.get("batcherBuilder");
        if (batcherBuilder != null) {
          if (batcherBuilder instanceof String) {
            String batcherBuilderString = (String) batcherBuilder;
            BatcherBuilder builder = BatcherBuilder.DEFAULT;
            switch (batcherBuilderString) {
              case "KEY_BASED":
                builder = BatcherBuilder.KEY_BASED;
                break;
              case "DEFAULT":
                builder = BatcherBuilder.DEFAULT;
                break;
              default:
                throw new IllegalArgumentException(
                    "Unsupported batcherBuilder " + batcherBuilderString);
            }
            producerConfiguration.put("batcherBuilder", builder);
          }
        }
        this.producerConfiguration = new HashMap(producerConfiguration);
      } else {
        this.producerConfiguration = Collections.emptyMap();
      }

      Map<String, Object> consumerConfigurationM =
          (Map<String, Object>) configurationCopy.remove("consumerConfig");
      this.defaultConsumerConfiguration =
          ConsumerConfiguration.buildConsumerConfiguration(consumerConfigurationM);

      this.systemNamespace =
          getAndRemoveString("jms.systemNamespace", "public/default", configurationCopy);

      this.tckUsername = getAndRemoveString("jms.tckUsername", "", configurationCopy);
      this.tckPassword = getAndRemoveString("jms.tckPassword", "", configurationCopy);

      // with useCredentialsFromCreateConnection we pick the username/password from
      // Connection.connect() to
      // configure authentication parameters.
      // the meaning of username/password depends on the Authentication Plugin
      this.useCredentialsFromCreateConnection =
          Boolean.parseBoolean(
              getAndRemoveString(
                  "jms.useCredentialsFromCreateConnection", "false", configurationCopy));

      this.defaultClientId = getAndRemoveString("jms.clientId", null, configurationCopy);

      this.queueSubscriptionName =
          getAndRemoveString("jms.queueSubscriptionName", "jms-queue", configurationCopy);

      this.usePulsarAdmin =
          Boolean.parseBoolean(getAndRemoveString("jms.usePulsarAdmin", "true", configurationCopy));

      this.precreateQueueSubscription =
          Boolean.parseBoolean(
              getAndRemoveString("jms.precreateQueueSubscription", "true", configurationCopy));

      this.precreateQueueSubscriptionConsumerQueueSize =
          Integer.parseInt(
              getAndRemoveString(
                  "jms.precreateQueueSubscriptionConsumerQueueSize", "0", configurationCopy));

      this.refreshServerSideFiltersPeriod =
          Integer.parseInt(
              getAndRemoveString("jms.refreshServerSideFiltersPeriod", "300", configurationCopy));

      this.sessionListenersThreads =
          Integer.parseInt(
              getAndRemoveString(
                  "jms.sessionListenersThreads",
                  (Runtime.getRuntime().availableProcessors() * 2) + "",
                  configurationCopy));

      final String rawTopicSharedSubscriptionType =
          getAndRemoveString(
              "jms.topicSharedSubscriptionType", SubscriptionType.Shared.name(), configurationCopy);
      this.topicSharedSubscriptionType =
          Stream.of(SubscriptionType.values())
              .filter(
                  t ->
                      t.name().equalsIgnoreCase(rawTopicSharedSubscriptionType)
                          && t != SubscriptionType.Exclusive)
              .findFirst()
              .orElseThrow(
                  () ->
                      new IllegalArgumentException(
                          "Invalid jms.topicSubscriptionType: "
                              + rawTopicSharedSubscriptionType
                              + ", only "
                              + SubscriptionType.Shared
                              + ", "
                              + SubscriptionType.Key_Shared
                              + " and "
                              + SubscriptionType.Failover
                              + " "));

      this.waitForServerStartupTimeout =
          Long.parseLong(
              getAndRemoveString("jms.waitForServerStartupTimeout", "60000", configurationCopy));

      this.enableClientSideEmulation =
          Boolean.parseBoolean(
              getAndRemoveString("jms.enableClientSideEmulation", "false", configurationCopy));

      this.transactionsStickyPartitions =
          Boolean.parseBoolean(
              getAndRemoveString("jms.transactionsStickyPartitions", "false", configurationCopy));

      this.useServerSideFiltering =
          Boolean.parseBoolean(
              getAndRemoveString("jms.useServerSideFiltering", "false", configurationCopy));

      this.enableJMSPriority =
          Boolean.parseBoolean(
              getAndRemoveString("jms.enableJMSPriority", "false", configurationCopy));

      String priorityMapping =
          getAndRemoveString("jms.priorityMapping", "linear", configurationCopy);
      switch (priorityMapping) {
        case "linear":
          this.priorityUseLinearMapping = true;
          break;
        case "non-linear":
          this.priorityUseLinearMapping = false;
          break;
        default:
          throw new IllegalArgumentException(
              "jms.priorityMapping value '"
                  + priorityMapping
                  + "' is not valid, only 'linear' and 'non-linear'");
      }

      // in Exclusive mode Pulsar does not support delayed messages
      // with this flag you force to not use Exclusive subscription and so to support
      // delayed messages are well
      this.useExclusiveSubscriptionsForSimpleConsumers =
          Boolean.parseBoolean(
              getAndRemoveString(
                  "jms.useExclusiveSubscriptionsForSimpleConsumers", "true", configurationCopy));

      // This flag is to force acknowledgement for messages that are rejected due to
      // filtering in case of Shared subscription.
      // If you have a shared subscription on a topic (Topic or Queue) and a message
      // is filtered out, by default we negatively acknowledge the message in order to
      // let another consumer on the same subscription to receive it.
      // with this flag turned to "true" when a Consumer receives a message and it filters
      // it out, we acknowledge the message, this way it won't be consumed anymore.
      this.acknowledgeRejectedMessages =
          Boolean.parseBoolean(
              getAndRemoveString("jms.acknowledgeRejectedMessages", "false", configurationCopy));
      // default is false
      this.forceDeleteTemporaryDestinations =
          Boolean.parseBoolean(
              getAndRemoveString(
                  "jms.forceDeleteTemporaryDestinations", "false", configurationCopy));

      this.enableTransaction =
          Boolean.parseBoolean(
              configurationCopy.getOrDefault("enableTransaction", "false").toString());

      this.emulateTransactions =
          Boolean.parseBoolean(
              getAndRemoveString("jms.emulateTransactions", "false", configurationCopy).toString());

      if (emulateTransactions && enableTransaction) {
        throw new IllegalStateException(
            "You cannot set both enableTransaction and jms.emulateTransactions");
      }

      String webServiceUrl =
          getAndRemoveString("webServiceUrl", "http://localhost:8080", configurationCopy);

      String brokenServiceUrl = getAndRemoveString("brokerServiceUrl", "", configurationCopy);

      PulsarClient pulsarClient = null;
      PulsarAdmin pulsarAdmin = null;
      try {

        // must be the same as
        // https://pulsar.apache.org/docs/en/security-tls-keystore/#configuring-clients
        String authPluginClassName = getAndRemoveString("authPlugin", "", configurationCopy);
        String authParamsString = getAndRemoveString("authParams", "", configurationCopy);

        if (useCredentialsFromCreateConnection) {
          if (connectUsername == null) {
            connectUsername = "";
          }
          if (connectPassword == null) {
            connectPassword = "";
          }
          // for JWT token authentication the "password" is passed as "authParams"
          if (authPluginClassName.equals(AuthenticationToken.class.getName())) {
            authParamsString = connectPassword;
          } else {
            throw new javax.jms.IllegalStateRuntimeException(
                "With jms.useCredentialsFromConnect:true "
                    + "only JWT (AuthenticationToken) authentication is currently supported");
          }
        }

        Authentication authentication =
            AuthenticationFactory.create(authPluginClassName, authParamsString);
        if (log.isDebugEnabled()) {
          log.debug("Authentication {}", authentication);
        }
        boolean tlsAllowInsecureConnection =
            Boolean.parseBoolean(
                getAndRemoveString("tlsAllowInsecureConnection", "false", configurationCopy));

        boolean tlsEnableHostnameVerification =
            Boolean.parseBoolean(
                getAndRemoveString("tlsEnableHostnameVerification", "true", configurationCopy));
        final String tlsTrustCertsFilePath =
            (String) getAndRemoveString("tlsTrustCertsFilePath", "", configurationCopy);

        boolean useKeyStoreTls =
            Boolean.parseBoolean(getAndRemoveString("useKeyStoreTls", "false", configurationCopy));
        String tlsTrustStoreType =
            getAndRemoveString("tlsTrustStoreType", "JKS", configurationCopy);
        String tlsTrustStorePath = getAndRemoveString("tlsTrustStorePath", "", configurationCopy);
        String tlsTrustStorePassword =
            getAndRemoveString("tlsTrustStorePassword", "", configurationCopy);

        pulsarAdmin =
            PulsarAdmin.builder()
                .serviceHttpUrl(webServiceUrl)
                .allowTlsInsecureConnection(tlsAllowInsecureConnection)
                .enableTlsHostnameVerification(tlsEnableHostnameVerification)
                .tlsTrustCertsFilePath(tlsTrustCertsFilePath)
                .useKeyStoreTls(useKeyStoreTls)
                .tlsTrustStoreType(tlsTrustStoreType)
                .tlsTrustStorePath(tlsTrustStorePath)
                .tlsTrustStorePassword(tlsTrustStorePassword)
                .authentication(authentication)
                .build();

        ClientBuilder clientBuilder =
            PulsarClient.builder()
                .loadConf(configurationCopy)
                .tlsTrustStorePassword(tlsTrustStorePassword)
                .tlsTrustStorePath(tlsTrustStorePath)
                .tlsTrustCertsFilePath(tlsTrustCertsFilePath)
                .tlsTrustStoreType(tlsTrustStoreType)
                .useKeyStoreTls(useKeyStoreTls)
                .enableTlsHostnameVerification(tlsEnableHostnameVerification)
                .allowTlsInsecureConnection(tlsAllowInsecureConnection)
                .serviceUrl(webServiceUrl)
                .authentication(authentication);
        if (!brokenServiceUrl.isEmpty()) {
          clientBuilder.serviceUrl(brokenServiceUrl);
        }

        pulsarClient = buildPulsarClient(clientBuilder);

        if (pulsarClient != null && refreshServerSideFiltersPeriod > 0 && useServerSideFiltering) {
          PulsarClientImpl impl = (PulsarClientImpl) pulsarClient;
          ScheduledExecutorService timer =
              (ScheduledExecutorService) impl.getScheduledExecutorProvider().getExecutor();
          timer.scheduleWithFixedDelay(
              this::refreshServerSideSelectors,
              refreshServerSideFiltersPeriod,
              refreshServerSideFiltersPeriod,
              TimeUnit.SECONDS);
        }

      } catch (PulsarClientException err) {
        if (pulsarAdmin != null) {
          pulsarAdmin.close();
        }
        if (pulsarClient != null) {
          pulsarClient.close();
        }
        throw err;
      }
      this.pulsarClient = pulsarClient;
      this.pulsarAdmin = pulsarAdmin;

      if (useCredentialsFromCreateConnection) {
        if (lastConnectUsername == null) {
          // commit credentials only in case of success
          this.lastConnectUsername = connectUsername;
          this.lastConnectPassword = connectPassword;
        }
      }
      this.initialized = true;
    } catch (Throwable t) {
      deleteTempFiles();
      throw Utils.handleException(t);
    }
  }

  protected PulsarClient buildPulsarClient(ClientBuilder builder) throws PulsarClientException {
    return builder.build();
  }

  private void validateConnectUsernamePasswordReused(String connectUsername, String connectPassword)
      throws IllegalStateException {
    if (lastConnectUsername != null) {
      if (!Objects.equals(connectUsername, lastConnectUsername)) {
        throw new IllegalStateException(
            "With jms.useCredentialsFromConnect:true "
                + "once you call connect(username,password) you must always use the same credentials, "
                + "bad username "
                + connectUsername
                + ", expecting "
                + lastConnectUsername);
      }
      if (!Objects.equals(connectPassword, lastConnectPassword)) {
        throw new IllegalStateException(
            "With jms.useCredentialsFromConnect:true "
                + "once you call connect(username,password) you must always use the same credentials, "
                + "password does not match");
      }
    }
  }

  public synchronized boolean isEnableClientSideEmulation() {
    return enableClientSideEmulation;
  }

  public synchronized boolean isTransactionsStickyPartitions() {
    return transactionsStickyPartitions;
  }

  public synchronized boolean isUseServerSideFiltering() {
    return useServerSideFiltering;
  }

  public synchronized boolean isEnableJMSPriority() {
    return enableJMSPriority;
  }

  public synchronized boolean isPriorityUseLinearMapping() {
    return priorityUseLinearMapping;
  }

  synchronized String getDefaultClientId() {
    return defaultClientId;
  }

  public synchronized boolean isEnableTransaction() {
    return enableTransaction;
  }

  public synchronized boolean isEmulateTransactions() {
    return emulateTransactions;
  }

  public synchronized PulsarClient getPulsarClient() {
    return pulsarClient;
  }

  public synchronized PulsarAdmin getPulsarAdmin() throws javax.jms.IllegalStateException {
    if (!usePulsarAdmin) {
      throw new javax.jms.IllegalStateException(
          "jms.usePulsarAdmin is set to false, this feature is not available");
    }
    return pulsarAdmin;
  }

  public synchronized String getSystemNamespace() {
    return systemNamespace;
  }

  /**
   * Creates a connection with the default user identity. The connection is created in stopped mode.
   * No messages will be delivered until the {@code Connection.start} method is explicitly called.
   *
   * @return a newly created connection
   * @throws JMSException if the JMS provider fails to create the connection due to some internal
   *     error.
   * @throws JMSSecurityException if client authentication fails due to an invalid user name or
   *     password.
   * @since JMS 1.1
   */
  @Override
  public PulsarConnection createConnection() throws JMSException {
    ensureInitialized(null, null);
    validateUserNamePassword(true, null, null);
    PulsarConnection res = new PulsarConnection(this);
    connections.add(res);
    return res;
  }

  /**
   * Creates a connection with the specified user identity. The connection is created in stopped
   * mode. No messages will be delivered until the {@code Connection.start} method is explicitly
   * called.
   *
   * @param userName the caller's user name
   * @param password the caller's password
   * @return a newly created connection
   * @throws JMSException if the JMS provider fails to create the connection due to some internal
   *     error.
   * @throws JMSSecurityException if client authentication fails due to an invalid user name or
   *     password.
   * @since JMS 1.1
   */
  @Override
  public PulsarConnection createConnection(String userName, String password) throws JMSException {
    ensureInitialized(userName, password);
    validateUserNamePassword(false, userName, password);
    PulsarConnection res = new PulsarConnection(this);
    connections.add(res);
    return res;
  }

  private synchronized void validateUserNamePassword(
      boolean anonymous, String userName, String password) throws JMSException {
    if (useCredentialsFromCreateConnection) {
      validateConnectUsernamePasswordReused(userName, password);
    }
    if (!anonymous && tckUsername != null && !tckUsername.isEmpty()) {
      if (!Objects.equals(tckUsername, userName) || !Objects.equals(tckPassword, password)) {
        // this verification is here only for the TCK
        throw new JMSSecurityException("Unauthorized");
      }
    }
  }

  /**
   * Creates a JMSContext with the default user identity and an unspecified sessionMode.
   *
   * <p>A connection and session are created for use by the new JMSContext. The connection is
   * created in stopped mode but will be automatically started when a JMSConsumer is created.
   *
   * <p>The behaviour of the session that is created depends on whether this method is called in a
   * Java SE environment, in the Java EE application client container, or in the Java EE web or EJB
   * container. If this method is called in the Java EE web or EJB container then the behaviour of
   * the session also depends on whether or not there is an active JTA transaction in progress.
   *
   * <p>In a <b>Java SE environment</b> or in <b>the Java EE application client container</b>:
   *
   * <ul>
   *   <li>The session will be non-transacted and received messages will be acknowledged
   *       automatically using an acknowledgement mode of {@code JMSContext.AUTO_ACKNOWLEDGE} For a
   *       definition of the meaning of this acknowledgement mode see the link below.
   * </ul>
   *
   * <p>In a <b>Java EE web or EJB container, when there is an active JTA transaction in
   * progress</b>:
   *
   * <ul>
   *   <li>The session will participate in the JTA transaction and will be committed or rolled back
   *       when that transaction is committed or rolled back, not by calling the {@code
   *       JMSContext}'s {@code commit} or {@code rollback} methods.
   * </ul>
   *
   * <p>In the <b>Java EE web or EJB container, when there is no active JTA transaction in
   * progress</b>:
   *
   * <ul>
   *   <li>The session will be non-transacted and received messages will be acknowledged
   *       automatically using an acknowledgement mode of {@code JMSContext.AUTO_ACKNOWLEDGE} For a
   *       definition of the meaning of this acknowledgement mode see the link below.
   * </ul>
   *
   * @return a newly created JMSContext
   * @throws JMSRuntimeException if the JMS provider fails to create the JMSContext due to some
   *     internal error.
   * @throws JMSSecurityRuntimeException if client authentication fails due to an invalid user name
   *     or password.
   * @see JMSContext#AUTO_ACKNOWLEDGE
   * @see ConnectionFactory#createContext(int)
   * @see ConnectionFactory#createContext(String, String)
   * @see ConnectionFactory#createContext(String, String, int)
   * @see JMSContext#createContext(int)
   * @since JMS 2.0
   */
  @Override
  public JMSContext createContext() {
    return createContext(JMSContext.AUTO_ACKNOWLEDGE);
  }

  /**
   * Creates a JMSContext with the specified user identity and an unspecified sessionMode.
   *
   * <p>A connection and session are created for use by the new JMSContext. The connection is
   * created in stopped mode but will be automatically started when a JMSConsumer.
   *
   * <p>The behaviour of the session that is created depends on whether this method is called in a
   * Java SE environment, in the Java EE application client container, or in the Java EE web or EJB
   * container. If this method is called in the Java EE web or EJB container then the behaviour of
   * the session also depends on whether or not there is an active JTA transaction in progress.
   *
   * <p>In a <b>Java SE environment</b> or in <b>the Java EE application client container</b>:
   *
   * <ul>
   *   <li>The session will be non-transacted and received messages will be acknowledged
   *       automatically using an acknowledgement mode of {@code JMSContext.AUTO_ACKNOWLEDGE} For a
   *       definition of the meaning of this acknowledgement mode see the link below.
   * </ul>
   *
   * <p>In a <b>Java EE web or EJB container, when there is an active JTA transaction in
   * progress</b>:
   *
   * <ul>
   *   <li>The session will participate in the JTA transaction and will be committed or rolled back
   *       when that transaction is committed or rolled back, not by calling the {@code
   *       JMSContext}'s {@code commit} or {@code rollback} methods.
   * </ul>
   *
   * <p>In the <b>Java EE web or EJB container, when there is no active JTA transaction in
   * progress</b>:
   *
   * <ul>
   *   <li>The session will be non-transacted and received messages will be acknowledged
   *       automatically using an acknowledgement mode of {@code JMSContext.AUTO_ACKNOWLEDGE} For a
   *       definition of the meaning of this acknowledgement mode see the link below.
   * </ul>
   *
   * @param userName the caller's user name
   * @param password the caller's password
   * @return a newly created JMSContext
   * @throws JMSRuntimeException if the JMS provider fails to create the JMSContext due to some
   *     internal error.
   * @throws JMSSecurityRuntimeException if client authentication fails due to an invalid user name
   *     or password.
   * @see JMSContext#AUTO_ACKNOWLEDGE
   * @see ConnectionFactory#createContext()
   * @see ConnectionFactory#createContext(int)
   * @see ConnectionFactory#createContext(String, String, int)
   * @see JMSContext#createContext(int)
   * @since JMS 2.0
   */
  @Override
  public JMSContext createContext(String userName, String password) {
    return createContext(userName, password, JMSContext.AUTO_ACKNOWLEDGE);
  }

  /**
   * Creates a JMSContext with the specified user identity and the specified session mode.
   *
   * <p>A connection and session are created for use by the new JMSContext. The JMSContext is
   * created in stopped mode but will be automatically started when a JMSConsumer is created.
   *
   * <p>The effect of setting the {@code sessionMode} argument depends on whether this method is
   * called in a Java SE environment, in the Java EE application client container, or in the Java EE
   * web or EJB container. If this method is called in the Java EE web or EJB container then the
   * effect of setting the {@code sessionMode} argument also depends on whether or not there is an
   * active JTA transaction in progress.
   *
   * <p>In a <b>Java SE environment</b> or in <b>the Java EE application client container</b>:
   *
   * <ul>
   *   <li>If {@code sessionMode} is set to {@code JMSContext.SESSION_TRANSACTED} then the session
   *       will use a local transaction which may subsequently be committed or rolled back by
   *       calling the {@code JMSContext}'s {@code commit} or {@code rollback} methods.
   *   <li>If {@code sessionMode} is set to any of {@code JMSContext.CLIENT_ACKNOWLEDGE}, {@code
   *       JMSContext.AUTO_ACKNOWLEDGE} or {@code JMSContext.DUPS_OK_ACKNOWLEDGE}. then the session
   *       will be non-transacted and messages received by this session will be acknowledged
   *       according to the value of {@code sessionMode}. For a definition of the meaning of these
   *       acknowledgement modes see the links below.
   * </ul>
   *
   * <p>In a <b>Java EE web or EJB container, when there is an active JTA transaction in
   * progress</b>:
   *
   * <ul>
   *   <li>The argument {@code sessionMode} is ignored. The session will participate in the JTA
   *       transaction and will be committed or rolled back when that transaction is committed or
   *       rolled back, not by calling the {@code JMSContext}'s {@code commit} or {@code rollback}
   *       methods. Since the argument is ignored, developers are recommended to use {@code
   *       createContext(String userName, String password)} instead of this method.
   * </ul>
   *
   * <p>In the <b>Java EE web or EJB container, when there is no active JTA transaction in
   * progress</b>:
   *
   * <ul>
   *   <li>The argument {@code acknowledgeMode} must be set to either of {@code
   *       JMSContext.AUTO_ACKNOWLEDGE} or {@code JMSContext.DUPS_OK_ACKNOWLEDGE}. The session will
   *       be non-transacted and messages received by this session will be acknowledged
   *       automatically according to the value of {@code acknowledgeMode}. For a definition of the
   *       meaning of these acknowledgement modes see the links below. The values {@code
   *       JMSContext.SESSION_TRANSACTED} and {@code JMSContext.CLIENT_ACKNOWLEDGE} may not be used.
   * </ul>
   *
   * @param userName the caller's user name
   * @param password the caller's password
   * @param sessionMode indicates which of four possible session modes will be used.
   *     <ul>
   *       <li>If this method is called in a Java SE environment or in the Java EE application
   *           client container, the permitted values are {@code JMSContext.SESSION_TRANSACTED},
   *           {@code JMSContext.CLIENT_ACKNOWLEDGE}, {@code JMSContext.AUTO_ACKNOWLEDGE} and {@code
   *           JMSContext.DUPS_OK_ACKNOWLEDGE}.
   *       <li>If this method is called in the Java EE web or EJB container when there is an active
   *           JTA transaction in progress then this argument is ignored.
   *       <li>If this method is called in the Java EE web or EJB container when there is no active
   *           JTA transaction in progress, the permitted values are {@code
   *           JMSContext.AUTO_ACKNOWLEDGE} and {@code JMSContext.DUPS_OK_ACKNOWLEDGE}. In this case
   *           the values {@code JMSContext.TRANSACTED} and {@code JMSContext.CLIENT_ACKNOWLEDGE}
   *           are not permitted.
   *     </ul>
   *
   * @return a newly created JMSContext
   * @throws JMSRuntimeException if the JMS provider fails to create the JMSContext due to some
   *     internal error.
   * @throws JMSSecurityRuntimeException if client authentication fails due to an invalid user name
   *     or password.
   * @see JMSContext#SESSION_TRANSACTED
   * @see JMSContext#CLIENT_ACKNOWLEDGE
   * @see JMSContext#AUTO_ACKNOWLEDGE
   * @see JMSContext#DUPS_OK_ACKNOWLEDGE
   * @see ConnectionFactory#createContext()
   * @see ConnectionFactory#createContext(int)
   * @see ConnectionFactory#createContext(String, String)
   * @see JMSContext#createContext(int)
   * @since JMS 2.0
   */
  @Override
  public JMSContext createContext(String userName, String password, int sessionMode) {
    Utils.runtimeException(() -> ensureInitialized(userName, password));
    Utils.runtimeException(() -> validateUserNamePassword(false, userName, password));
    return new PulsarJMSContext(this, sessionMode, false, userName, password);
  }

  /**
   * Creates a JMSContext with the default user identity and the specified session mode.
   *
   * <p>A connection and session are created for use by the new JMSContext. The JMSContext is
   * created in stopped mode but will be automatically started when a JMSConsumer is created.
   *
   * <p>The effect of setting the {@code sessionMode} argument depends on whether this method is
   * called in a Java SE environment, in the Java EE application client container, or in the Java EE
   * web or EJB container. If this method is called in the Java EE web or EJB container then the
   * effect of setting the {@code sessionMode} argument also depends on whether or not there is an
   * active JTA transaction in progress.
   *
   * <p>In a <b>Java SE environment</b> or in <b>the Java EE application client container</b>:
   *
   * <ul>
   *   <li>If {@code sessionMode} is set to {@code JMSContext.SESSION_TRANSACTED} then the session
   *       will use a local transaction which may subsequently be committed or rolled back by
   *       calling the {@code JMSContext}'s {@code commit} or {@code rollback} methods.
   *   <li>If {@code sessionMode} is set to any of {@code JMSContext.CLIENT_ACKNOWLEDGE}, {@code
   *       JMSContext.AUTO_ACKNOWLEDGE} or {@code JMSContext.DUPS_OK_ACKNOWLEDGE}. then the session
   *       will be non-transacted and messages received by this session will be acknowledged
   *       according to the value of {@code sessionMode}. For a definition of the meaning of these
   *       acknowledgement modes see the links below.
   * </ul>
   *
   * <p>In a <b>Java EE web or EJB container, when there is an active JTA transaction in
   * progress</b>:
   *
   * <ul>
   *   <li>The argument {@code sessionMode} is ignored. The session will participate in the JTA
   *       transaction and will be committed or rolled back when that transaction is committed or
   *       rolled back, not by calling the {@code JMSContext}'s {@code commit} or {@code rollback}
   *       methods. Since the argument is ignored, developers are recommended to use {@code
   *       createContext()} instead of this method.
   * </ul>
   *
   * <p>In the <b>Java EE web or EJB container, when there is no active JTA transaction in
   * progress</b>:
   *
   * <ul>
   *   <li>The argument {@code acknowledgeMode} must be set to either of {@code
   *       JMSContext.AUTO_ACKNOWLEDGE} or {@code JMSContext.DUPS_OK_ACKNOWLEDGE}. The session will
   *       be non-transacted and messages received by this session will be acknowledged
   *       automatically according to the value of {@code acknowledgeMode}. For a definition of the
   *       meaning of these acknowledgement modes see the links below. The values {@code
   *       JMSContext.SESSION_TRANSACTED} and {@code JMSContext.CLIENT_ACKNOWLEDGE} may not be used.
   * </ul>
   *
   * @param sessionMode indicates which of four possible session modes will be used.
   *     <ul>
   *       <li>If this method is called in a Java SE environment or in the Java EE application
   *           client container, the permitted values are {@code JMSContext.SESSION_TRANSACTED},
   *           {@code JMSContext.CLIENT_ACKNOWLEDGE}, {@code JMSContext.AUTO_ACKNOWLEDGE} and {@code
   *           JMSContext.DUPS_OK_ACKNOWLEDGE}.
   *       <li>If this method is called in the Java EE web or EJB container when there is an active
   *           JTA transaction in progress then this argument is ignored.
   *       <li>If this method is called in the Java EE web or EJB container when there is no active
   *           JTA transaction in progress, the permitted values are {@code
   *           JMSContext.AUTO_ACKNOWLEDGE} and {@code JMSContext.DUPS_OK_ACKNOWLEDGE}. In this case
   *           the values {@code JMSContext.TRANSACTED} and {@code JMSContext.CLIENT_ACKNOWLEDGE}
   *           are not permitted.
   *     </ul>
   *
   * @return a newly created JMSContext
   * @throws JMSRuntimeException if the JMS provider fails to create the JMSContext due to some
   *     internal error.
   * @throws JMSSecurityRuntimeException if client authentication fails due to an invalid user name
   *     or password.
   * @see JMSContext#SESSION_TRANSACTED
   * @see JMSContext#CLIENT_ACKNOWLEDGE
   * @see JMSContext#AUTO_ACKNOWLEDGE
   * @see JMSContext#DUPS_OK_ACKNOWLEDGE
   * @see ConnectionFactory#createContext()
   * @see ConnectionFactory#createContext(String, String)
   * @see ConnectionFactory#createContext(String, String, int)
   * @see JMSContext#createContext(int)
   * @since JMS 2.0
   */
  @Override
  public JMSContext createContext(int sessionMode) {
    Utils.runtimeException(() -> ensureInitialized(null, null));
    Utils.runtimeException(() -> validateUserNamePassword(true, null, null));
    return new PulsarJMSContext(this, sessionMode, true, null, null);
  }

  public void close() {
    synchronized (this) {
      closed = true;
      if (!initialized) {
        return;
      }
    }
    // close all connections and wait for ongoing operations
    // to complete
    for (PulsarConnection con : new ArrayList<>(connections)) {
      try {
        con.close();
      } catch (Exception ignore) {
        // ignore
        Utils.handleException(ignore);
      }
    }

    for (Producer<?> producer : producers.values()) {
      try {
        producer.close();
      } catch (PulsarClientException ignore) {
        // ignore
        Utils.handleException(ignore);
      }
    }

    if (this.pulsarAdmin != null) {
      this.pulsarAdmin.close();
    }

    try {
      if (this.pulsarClient != null) {
        this.pulsarClient.close();
      }
    } catch (PulsarClientException err) {
      log.info("Error closing PulsarClient", err);
    }

<<<<<<< HEAD
    deleteTempFiles();
=======
    if (sessionListenersThreadPool != null) {
      sessionListenersThreadPool.shutdown();
      sessionListenersThreadPool = null;
    }
>>>>>>> 171df3b1
  }

  public static PulsarDestination toPulsarDestination(Destination destination) throws JMSException {
    if (destination instanceof PulsarDestination) {
      return (PulsarDestination) destination;
    } else if (destination instanceof Queue) {
      return new PulsarQueue(((Queue) destination).getQueueName());
    } else if (destination instanceof Topic) {
      return new PulsarTopic(((Topic) destination).getTopicName());
    } else {
      throw new IllegalStateException("Cannot convert " + destination + " to a PulsarDestination");
    }
  }

  public String getPulsarTopicName(Destination defaultDestination) throws JMSException {
    PulsarDestination destination = toPulsarDestination(defaultDestination);
    String topicName = destination.getInternalTopicName();
    return applySystemNamespace(topicName);
  }

  Producer<byte[]> getProducerForDestination(Destination defaultDestination, boolean transactions)
      throws JMSException {
    try {
      String fullQualifiedTopicName = getPulsarTopicName(defaultDestination);
      String key = transactions ? fullQualifiedTopicName + "-tx" : fullQualifiedTopicName;
      boolean transactionsStickyPartitions = transactions && isTransactionsStickyPartitions();
      boolean enableJMSPriority = isEnableJMSPriority();
      boolean producerJMSPriorityUseLinearMapping =
          enableJMSPriority && isPriorityUseLinearMapping();
      return producers.computeIfAbsent(
          key,
          d -> {
            try {
              return Utils.invoke(
                  () -> {
                    Map<String, Object> producerConfiguration = getProducerConfiguration();
                    ProducerBuilder<byte[]> producerBuilder =
                        pulsarClient
                            .newProducer()
                            .topic(applySystemNamespace(fullQualifiedTopicName))
                            .loadConf(producerConfiguration);
                    if (producerConfiguration.containsKey("batcherBuilder")) {
                      producerBuilder.batcherBuilder(
                          (BatcherBuilder) producerConfiguration.get("batcherBuilder"));
                    }
                    Map<String, String> properties = new HashMap<>();
                    if (transactions) {
                      properties.put("jms.transactions", "enabled");
                    } else {
                      properties.put("jms.transactions", "disabled");
                    }
                    if (enableJMSPriority) {
                      properties.put("jms.priority", "enabled");
                      properties.put(
                          "jms.priorityMapping",
                          producerJMSPriorityUseLinearMapping ? "linear" : "non-linear");
                      producerBuilder.messageRouter(
                          new MessageRouter() {
                            @Override
                            public int choosePartition(Message<?> msg, TopicMetadata metadata) {
                              String priority = msg.getProperty("JMSPriority");
                              int key =
                                  priority == null
                                      ? PulsarMessage.DEFAULT_PRIORITY
                                      : Integer.parseInt(msg.getProperty("JMSPriority"));
                              return Utils.mapPriorityToPartition(
                                  key,
                                  metadata.numPartitions(),
                                  producerJMSPriorityUseLinearMapping);
                            }
                          });
                    } else if (transactions && transactionsStickyPartitions) {
                      producerBuilder.messageRouter(
                          new MessageRouter() {
                            @Override
                            public int choosePartition(Message<?> msg, TopicMetadata metadata) {
                              long key = Long.parseLong(msg.getProperty("JMSTX"));
                              return signSafeMod(key, metadata.numPartitions());
                            }
                          });
                    }
                    producerBuilder.properties(properties);
                    return producerBuilder.create();
                  });
            } catch (JMSException err) {
              throw new RuntimeException(err);
            }
          });
    } catch (RuntimeException err) {
      throw (JMSException) err.getCause();
    }
  }

  synchronized boolean isUsePulsarAdmin() {
    return usePulsarAdmin;
  }

  synchronized boolean isPrecreateQueueSubscription() {
    return precreateQueueSubscription;
  }

  public void ensureQueueSubscription(PulsarDestination destination) throws JMSException {
    if (!isPrecreateQueueSubscription()) {
      return;
    }
    if (destination.isRegExp()) {
      // for regexp we cannot create the subscriptions
      return;
    }
    if (destination.isMultiTopic()) {
      for (PulsarDestination subDestination : destination.getDestinations()) {
        ensureQueueSubscription(subDestination);
      }
      return;
    }

    long start = System.currentTimeMillis();

    // please note that in the special jms-queue subscription we cannot
    // set a selector, because it is shared among all the Consumers of the Queue
    String fullQualifiedTopicName = getPulsarTopicName(destination);
    while (true) {
      String subscriptionName = getQueueSubscriptionName(destination);
      try {
        if (isUsePulsarAdmin()) {
          getPulsarAdmin()
              .topics()
              .createSubscription(fullQualifiedTopicName, subscriptionName, MessageId.earliest);
        } else {
          // if we cannot use PulsarAdmin,
          // let's try to create a consumer with zero queue
          getPulsarClient()
              .newConsumer()
              .subscriptionType(getTopicSharedSubscriptionType())
              .subscriptionName(subscriptionName)
              .subscriptionInitialPosition(SubscriptionInitialPosition.Earliest)
              .receiverQueueSize(
                  getPrecreateQueueSubscriptionConsumerQueueSize(destination.isRegExp()))
              .topic(fullQualifiedTopicName)
              .subscribe()
              .close();
        }
        break;
      } catch (PulsarAdminException.ConflictException exists) {
        log.debug(
            "Subscription {} already exists for {}", subscriptionName, fullQualifiedTopicName);
        break;
      } catch (PulsarAdminException | PulsarClientException err) {
        // special handling for server startup
        // it mitigates problems in tests
        // but also it is useful in order to let
        // applications start when the server is not available
        long now = System.currentTimeMillis();
        if (now - start > getWaitForServerStartupTimeout()) {
          throw Utils.handleException(err);
        } else {
          log.info(
              "Got {} error while setting up subscription for queue {}, maybe the namespace/broker is still starting",
              err.toString(),
              fullQualifiedTopicName);

          try {
            Thread.sleep(1000);
          } catch (InterruptedException interruptedException) {
            Thread.currentThread().interrupt();
            throw Utils.handleException(err);
          }
        }
      }
    }
  }

  public ConsumerBase<?> createConsumer(
      PulsarDestination destination,
      String consumerName,
      SubscriptionMode subscriptionMode,
      SubscriptionType subscriptionType,
      String messageSelector,
      boolean noLocal,
      PulsarSession session)
      throws JMSException {
    if (destination.isQueue() && subscriptionMode != SubscriptionMode.Durable) {
      throw new IllegalStateException("only durable mode for queues");
    }
    if (destination.isQueue() && subscriptionType == SubscriptionType.Exclusive) {
      throw new IllegalStateException("only Shared SubscriptionType for queues");
    }
    log.debug(
        "createConsumer {} {} {} {}",
        destination,
        consumerName,
        subscriptionMode,
        subscriptionType,
        messageSelector);
    Map<String, String> subscriptionProperties = new HashMap<>();
    Map<String, String> consumerMetadata = new HashMap<>();
    consumerMetadata.put("jms.destination.type", destination.isQueue() ? "queue" : "topic");
    consumerMetadata.put(
        "jms.acknowledgeMode",
        PulsarSession.ACKNOWLEDGE_MODE_TO_STRING(session.getAcknowledgeMode()));
    if (isUseServerSideFiltering()) {
      // this flag enables filtering on the subscription/consumer
      // the plugin will apply filtering only on these subscriptions/consumers,
      // in order to not impact on other subscriptions
      consumerMetadata.put("jms.filtering", "true");
      subscriptionProperties.put("jms.destination.type", destination.isQueue() ? "queue" : "topic");
      if (noLocal) {
        consumerMetadata.put(
            "jms.filter.JMSConnectionID", session.getConnection().getConnectionId());
      }
    }
    if (isUseServerSideFiltering()) {
      if (messageSelector != null) {
        consumerMetadata.put("jms.selector", messageSelector);
      }
      if (destination.isTopic()) {
        consumerMetadata.put("jms.selector.reject.action", "drop");
      } else {
        // for Queue is it on the Consumer
        consumerMetadata.put("jms.selector.reject.action", "reschedule");
      }
    }
    if (isAcknowledgeRejectedMessages()) {
      consumerMetadata.put("jms.force.drop.rejected", "true");
    }

    boolean enablePriority = false;
    if (isEnableJMSPriority()) {
      enablePriority = true;
      consumerMetadata.put("jms.priority", "enabled");
    }

    try {
      ConsumerConfiguration consumerConfiguration =
          getConsumerConfiguration(session.getOverrideConsumerConfiguration());
      Schema<?> schema = consumerConfiguration.getConsumerSchema();
      if (schema == null) {
        schema = Schema.BYTES;
      }
      // for queues we have a single shared subscription
      String subscriptionName =
          destination.isQueue() ? getQueueSubscriptionName(destination) : consumerName;
      SubscriptionInitialPosition initialPosition =
          destination.isTopic()
              ? SubscriptionInitialPosition.Latest
              : SubscriptionInitialPosition.Earliest;
      ConsumerBuilder<?> builder =
          pulsarClient
              .newConsumer(schema)
              // these properties can be overridden by the configuration
              .negativeAckRedeliveryDelay(1, TimeUnit.SECONDS)
              .loadConf(consumerConfiguration.getConsumerConfiguration())
              .properties(consumerMetadata)
              // these properties cannot be overwritten by the configuration
              .subscriptionInitialPosition(initialPosition)
              .subscriptionMode(subscriptionMode)
              .subscriptionProperties(subscriptionProperties)
              .subscriptionType(subscriptionType)
              .subscriptionName(subscriptionName);
      if (enablePriority) {
        builder.startPaused(true);
      }
      if (destination.isRegExp()) {
        String fullQualifiedTopicName = getPulsarTopicName(destination);
        builder.topicsPattern(fullQualifiedTopicName);
      } else if (destination.isMultiTopic()) {
        List<? extends PulsarDestination> destinations = destination.getDestinations();
        List<String> fullQualifiedTopicNames = new ArrayList<>(destinations.size());
        for (PulsarDestination d : destinations) {
          fullQualifiedTopicNames.add(getPulsarTopicName(d));
        }
        builder.topics(fullQualifiedTopicNames);
      } else {
        String fullQualifiedTopicName = getPulsarTopicName(destination);
        builder.topic(fullQualifiedTopicName);
      }
      if (consumerConfiguration.getDeadLetterPolicy() != null) {
        builder.deadLetterPolicy(consumerConfiguration.getDeadLetterPolicy());
      }
      if (consumerConfiguration.getNegativeAckRedeliveryBackoff() != null) {
        builder.negativeAckRedeliveryBackoff(
            consumerConfiguration.getNegativeAckRedeliveryBackoff());
      }
      if (consumerConfiguration.getAckTimeoutRedeliveryBackoff() != null) {
        builder.ackTimeoutRedeliveryBackoff(consumerConfiguration.getAckTimeoutRedeliveryBackoff());
      }
      builder.intercept(session.getConsumerInterceptor());
      Consumer<?> newConsumer = builder.subscribe();
      if (log.isDebugEnabled()) {
        if (newConsumer instanceof MultiTopicsConsumerImpl) {
          MultiTopicsConsumerImpl multiTopicsConsumer = (MultiTopicsConsumerImpl) newConsumer;
          log.debug("Destinations {}", multiTopicsConsumer.getPartitions());
        }
      }
      consumers.add(newConsumer);
      if (isEnableJMSPriority()) {
        replaceIncomingMessageList(newConsumer);
        newConsumer.resume();
      }
      return (ConsumerBase) newConsumer;
    } catch (PulsarClientException err) {
      throw Utils.handleException(err);
    }
  }

  private static void replaceIncomingMessageList(Consumer c) {
    try {
      ConsumerBase consumerBase = (ConsumerBase) c;
      Field incomingMessages = ConsumerBase.class.getDeclaredField("incomingMessages");
      incomingMessages.setAccessible(true);

      BlockingQueue<Message> oldQueue = (BlockingQueue<Message>) incomingMessages.get(consumerBase);
      BlockingQueue<Message> newQueue =
          new PriorityBlockingQueue<Message>(
              10,
              new Comparator<Message>() {
                @Override
                public int compare(Message o1, Message o2) {
                  int priority1 = getPriority(o1);
                  int priority2 = getPriority(o2);
                  return Integer.compare(priority2, priority1);
                }
              });

      // drain messages that could have been pre-fetched (the Consumer is paused, so this should not
      // happen)
      oldQueue.drainTo(newQueue);

      incomingMessages.set(c, newQueue);
    } catch (Exception err) {
      throw new RuntimeException(err);
    }
  }

  private static int getPriority(Message m) {
    String jmsPriority = m.getProperty("JMSPriority");
    if (jmsPriority == null || jmsPriority.isEmpty()) {
      return PulsarMessage.DEFAULT_PRIORITY;
    }
    try {
      return Integer.parseInt(jmsPriority);
    } catch (NumberFormatException err) {
      return PulsarMessage.DEFAULT_PRIORITY;
    }
  }

  public String downloadServerSideFilter(
      String fullQualifiedTopicName, String subscriptionName, SubscriptionMode subscriptionMode)
      throws JMSException {
    if (!isUseServerSideFiltering() || subscriptionMode != SubscriptionMode.Durable) {
      return null;
    }
    log.info(
        "downloadServerSideFilter {} {} {}",
        fullQualifiedTopicName,
        subscriptionName,
        subscriptionMode);
    long start = System.currentTimeMillis();
    while (true) {
      try {
        Map<String, String> subscriptionPropertiesFromBroker =
            pulsarAdmin
                .topics()
                .getSubscriptionProperties(fullQualifiedTopicName, subscriptionName);
        if (subscriptionPropertiesFromBroker != null) {
          log.debug("subscriptionPropertiesFromBroker {}", subscriptionPropertiesFromBroker);
          boolean filtering = "true".equals(subscriptionPropertiesFromBroker.get("jms.filtering"));
          if (filtering) {
            String selectorOnSubscription =
                subscriptionPropertiesFromBroker.getOrDefault("jms.selector", "");
            if (!selectorOnSubscription.isEmpty()) {
              log.info(
                  "Detected selector {} on Subscription {} on topic {}",
                  selectorOnSubscription,
                  subscriptionName,
                  fullQualifiedTopicName);
              return selectorOnSubscription;
            }
          }
        }
        return null;
      } catch (PulsarAdminException.PreconditionFailedException notReady) {
        // special handling for "PreconditionFailedException: Can't find owner for topic
        // persistent://xxx/xx/xxxx"
        long now = System.currentTimeMillis();
        if (now - start > getWaitForServerStartupTimeout()) {
          throw Utils.handleException(notReady);
        } else {
          log.info(
              "Temporary error, cannot download server-side filters {}: {}",
              fullQualifiedTopicName,
              notReady + "");
          try {
            Thread.sleep(1000);
          } catch (InterruptedException interruptedException) {
            Thread.currentThread().interrupt();
            throw Utils.handleException(notReady);
          }
        }
      } catch (PulsarAdminException err) {
        throw Utils.handleException(err);
      }
    }
  }

  public List<Reader<?>> createReadersForBrowser(
      PulsarQueue destination, ConsumerConfiguration overrideConsumerConfiguration)
      throws JMSException {

    if (destination.isRegExp()) {
      try {
        String topicName = getPulsarTopicName(destination);
        List<String> topicNames =
            TopicDiscoveryUtils.discoverTopicsByPattern(topicName, getPulsarClient(), 1000);
        log.info("createReadersForBrowser {} - {} - {}", destination, topicName, topicNames);
        List<Reader<?>> res = new ArrayList<>();
        for (String sub : topicNames) {
          String queueName = sub + ":" + getQueueSubscriptionName(destination);
          PulsarQueue queue = new PulsarQueue(queueName);
          res.addAll(createReadersForBrowser(queue, overrideConsumerConfiguration));
        }
        return res;
      } catch (Exception err) {
        throw Utils.handleException(err);
      }
    } else if (destination.isMultiTopic()) {
      List<Reader<?>> res = new ArrayList<>();
      List<PulsarDestination> destinations = destination.getDestinations();
      for (PulsarDestination sub : destinations) {
        res.addAll(createReadersForBrowser((PulsarQueue) sub, overrideConsumerConfiguration));
      }
      return res;
    } else {
      String fullQualifiedTopicName = getPulsarTopicName(destination);
      String queueSubscriptionName = getQueueSubscriptionName(destination);

      try {
        PartitionedTopicMetadata partitionedTopicMetadata =
            getPulsarAdmin().topics().getPartitionedTopicMetadata(fullQualifiedTopicName);
        List<Reader<?>> readers = new ArrayList<>();
        if (partitionedTopicMetadata.partitions == 0) {
          Reader<?> readerForBrowserForNonPartitionedTopic =
              createReaderForBrowserForNonPartitionedTopic(
                  queueSubscriptionName, fullQualifiedTopicName, overrideConsumerConfiguration);
          readers.add(readerForBrowserForNonPartitionedTopic);
        } else {
          for (int i = 0; i < partitionedTopicMetadata.partitions; i++) {
            String partitionName = fullQualifiedTopicName + "-partition-" + i;
            Reader<?> readerForBrowserForNonPartitionedTopic =
                createReaderForBrowserForNonPartitionedTopic(
                    queueSubscriptionName, partitionName, overrideConsumerConfiguration);
            readers.add(readerForBrowserForNonPartitionedTopic);
          }
        }
        return readers;
      } catch (PulsarAdminException.NotFoundException err) {
        return Collections.emptyList();
      } catch (PulsarAdminException err) {
        throw Utils.handleException(err);
      }
    }
  }

  private Reader<?> createReaderForBrowserForNonPartitionedTopic(
      String queueSubscriptionName,
      String fullQualifiedTopicName,
      ConsumerConfiguration overrideConsumerConfiguration)
      throws JMSException {
    try {

      // peekMessages works only for non-partitioned topics
      List<Message<byte[]>> messages =
          getPulsarAdmin().topics().peekMessages(fullQualifiedTopicName, queueSubscriptionName, 1);

      MessageId seekMessageId;
      if (messages.isEmpty()) {
        // no more messages
        seekMessageId = MessageId.latest;
      } else {
        seekMessageId = messages.get(0).getMessageId();
      }
      if (log.isDebugEnabled()) {
        log.debug("createBrowser {} at {}", fullQualifiedTopicName, seekMessageId);
      }
      log.info("createBrowser {} at {}", fullQualifiedTopicName, seekMessageId);

      ConsumerConfiguration consumerConfiguration =
          getConsumerConfiguration(overrideConsumerConfiguration);
      Schema<?> schema = consumerConfiguration.getConsumerSchema();
      if (schema == null) {
        schema = Schema.BYTES;
      }
      Map<String, Object> readerConfiguration =
          Utils.deepCopyMap(consumerConfiguration.getConsumerConfiguration());
      readerConfiguration.remove("batchIndexAckEnabled");
      ReaderBuilder<?> builder =
          pulsarClient
              .newReader(schema)
              // these properties can be overridden by the configuration
              .loadConf(readerConfiguration)
              // these properties cannot be overwritten by the configuration
              .readerName("jms-queue-browser-" + UUID.randomUUID())
              .startMessageId(seekMessageId)
              .startMessageIdInclusive()
              .topic(fullQualifiedTopicName);
      Reader<?> newReader = builder.create();
      readers.add(newReader);
      return newReader;
    } catch (PulsarClientException | PulsarAdminException err) {
      throw Utils.handleException(err);
    }
  }

  public void removeConsumer(Consumer<?> consumer) {
    consumers.remove(consumer);
  }

  public void removeReader(Reader<?> reader) {
    readers.remove(reader);
  }

  @SuppressFBWarnings("REC_CATCH_EXCEPTION")
  public boolean deleteSubscription(PulsarDestination destination, String name)
      throws JMSException {
    String systemNamespace = getSystemNamespace();
    boolean somethingDone = false;
    try {

      if (destination != null) {
        if (destination.isVirtualDestination()) {
          throw new InvalidDestinationException(
              "Virtual destinations are not supported for unsubscribe");
        }
        String fullQualifiedTopicName = getPulsarTopicName(destination);
        log.info("deleteSubscription topic {} name {}", fullQualifiedTopicName, name);
        try {
          pulsarAdmin.topics().deleteSubscription(fullQualifiedTopicName, name, true);
          somethingDone = true;
        } catch (PulsarAdminException.NotFoundException notFound) {
          log.error("Cannot unsubscribe {} from {}: not found", name, fullQualifiedTopicName);
        }
      }
      if (!somethingDone) {
        // required for TCK, scan for all subscriptions
        List<String> allTopics = pulsarAdmin.topics().getList(systemNamespace);
        for (String topic : allTopics) {
          if (topic.endsWith(PENDING_ACK_STORE_SUFFIX)) {
            // skip Transaction related system topics
            log.info("Ignoring system topic {}", topic);
            continue;
          }
          log.info("Scanning topic {}", topic);
          List<String> subscriptions;
          try {
            subscriptions = pulsarAdmin.topics().getSubscriptions(topic);
            log.info("Subscriptions {}", subscriptions);
          } catch (PulsarAdminException.NotFoundException notFound) {
            log.error("Skipping topic {}", topic);
            subscriptions = Collections.emptyList();
          }
          for (String subscription : subscriptions) {
            log.info("Found subscription {} ", subscription);
            if (subscription.equals(name)) {
              log.info("deleteSubscription topic {} name {}", topic, name);
              pulsarAdmin.topics().deleteSubscription(topic, name, true);
              somethingDone = true;
            }
          }
        }
      }
    } catch (Exception err) {
      throw Utils.handleException(err);
    }
    return somethingDone;
  }

  public void registerClientId(String clientID) throws InvalidClientIDException {
    log.debug("registerClientId {}, existing {}", clientID, clientIdentifiers);
    if (!clientIdentifiers.add(clientID)) {
      throw new InvalidClientIDException(
          "A connection with this client id '" + clientID + "'is already opened locally");
    }
  }

  public void unregisterConnection(PulsarConnection connection) {
    if (connection.clientId != null) {
      clientIdentifiers.remove(connection.clientId);
      log.debug("unregisterClientId {} {}", connection.clientId, clientIdentifiers);
    }
    connections.remove(connection);
  }

  @Override
  public QueueConnection createQueueConnection() throws JMSException {
    return createConnection();
  }

  @Override
  public QueueConnection createQueueConnection(String s, String s1) throws JMSException {
    return createConnection(s, s1);
  }

  @Override
  public TopicConnection createTopicConnection() throws JMSException {
    return createConnection();
  }

  @Override
  public TopicConnection createTopicConnection(String s, String s1) throws JMSException {
    return createConnection(s, s1);
  }

  public synchronized boolean isForceDeleteTemporaryDestinations() {
    return forceDeleteTemporaryDestinations;
  }

  public synchronized String getQueueSubscriptionName(PulsarDestination destination)
      throws InvalidDestinationException {
    String customSubscriptionName = destination.extractSubscriptionName();
    if (customSubscriptionName != null) {
      return customSubscriptionName;
    }
    return queueSubscriptionName;
  }

  public synchronized long getWaitForServerStartupTimeout() {
    return waitForServerStartupTimeout;
  }

  public synchronized SubscriptionType getExclusiveSubscriptionTypeForSimpleConsumers(
      Destination destination) {
    return useExclusiveSubscriptionsForSimpleConsumers
        ? SubscriptionType.Exclusive
        : destination instanceof Queue ? SubscriptionType.Shared : getTopicSharedSubscriptionType();
  }

  public synchronized SubscriptionType getTopicSharedSubscriptionType() {
    return topicSharedSubscriptionType;
  }

  public String applySystemNamespace(String destination) {
    if (destination == null) {
      return null;
    }
    if (destination.startsWith("persistent://") || destination.startsWith("non-persistent://")) {
      return destination;
    }
    return "persistent://" + getSystemNamespace() + "/" + destination;
  }

  public boolean isAcknowledgeRejectedMessages() {
    return acknowledgeRejectedMessages;
  }

  public synchronized boolean isClosed() {
    return closed;
  }

  private synchronized int getPrecreateQueueSubscriptionConsumerQueueSize(boolean regExp) {
    if (regExp) {
      return Math.max(precreateQueueSubscriptionConsumerQueueSize, 1);
    }
    return precreateQueueSubscriptionConsumerQueueSize;
  }

  private synchronized void writeObject(ObjectOutputStream out) throws IOException {
    String serialisedConfiguration = new ObjectMapper().writeValueAsString(configuration);
    if (log.isDebugEnabled()) {
      log.debug("Serializing this PulsarConnectionFactory as {}", serialisedConfiguration);
    }
    out.writeUTF(serialisedConfiguration);
  }

  // this method must not be synchronizes, see RS_READOBJECT_SYNC
  private void readObject(ObjectInputStream in) throws IOException, ClassNotFoundException {
    resetDefaultValues();
    String readConfiguration = in.readUTF();
    if (log.isDebugEnabled()) {
      log.debug("Deserialize configuration as {}", configuration);
    }
    try {
      setJsonConfiguration(readConfiguration);
    } catch (Exception err) {
      throw new IOException("Cannot decode JSON configuration " + configuration);
    }
  }

  private void setFinalField(String name, Object value) {
    try {
      Field field = this.getClass().getDeclaredField(name);
      boolean accessible = field.isAccessible();
      if (!accessible) {
        field.setAccessible(true);
        Field modifiersField = Field.class.getDeclaredField("modifiers");
        modifiersField.setAccessible(true);
        modifiersField.setInt(field, field.getModifiers() & ~Modifier.FINAL);
      }
      try {
        field.set(this, value);
      } finally {
        if (!accessible) {
          field.setAccessible(false);
          Field modifiersField = Field.class.getDeclaredField("modifiers");
          modifiersField.setAccessible(true);
          modifiersField.setInt(field, field.getModifiers() | Modifier.FINAL);
        }
      }
    } catch (Exception err) {
      log.error("Error while setting final field {}", name, err);
      throw new RuntimeException(err);
    }
  }

  private synchronized void resetDefaultValues() {
    if (initialized) {
      throw new java.lang.IllegalStateException();
    }

    // final fields
    setFinalField("producers", new ConcurrentHashMap<>());
    setFinalField("connections", Collections.synchronizedSet(new HashSet<>()));
    setFinalField("consumers", new CopyOnWriteArrayList<>());
    setFinalField("readers", new CopyOnWriteArrayList<>());
    setFinalField("tempConfigFiles", new CopyOnWriteArrayList<>());

    this.initialized = false;
    this.closed = false;
  }

  private void refreshServerSideSelectors() {
    connections.forEach(
        c -> {
          c.refreshServerSideSelectors();
        });
  }

  private void deleteTempFiles() {
    tempConfigFiles.forEach(path -> {
      if (path.toFile().delete()) {
        log.info("Deleted temporary file: " + path);
      } else {
        log.warn("Failed to delete temporary file: " + path);
      }
    });
  }

  /**
   * Access to the high level Admin JMS API
   *
   * @return the handle to the Admin API.
   */
  public JMSAdmin getAdmin() {
    return new PulsarJMSAdminImpl(this);
  }

  /**
   * Internal method to ensure the the PulsarClient is started
   *
   * @throws JMSException
   */
  PulsarClient ensureClient() throws JMSException {
    createConnection().close();
    if (pulsarClient == null) {
      throw new IllegalStateException(
          "This PulsarConnectionFactory is not configured to bootstrap a PulsarClient");
    }
    return pulsarClient;
  }

  PulsarAdmin ensurePulsarAdmin() throws JMSException {
    createConnection().close();
    if (pulsarAdmin == null) {
      throw new IllegalStateException(
          "This PulsarConnectionFactory is not configured to bootstrap a PulsarAdmin");
    }
    return pulsarAdmin;
  }

  public synchronized ScheduledExecutorService getSessionListenersThreadPool() {
    if (sessionListenersThreads > 0 && sessionListenersThreadPool == null) {
      log.info(
          "{} Starting MessageListeners thread pool, size is jms.sessionListenersThreads={}",
          this,
          sessionListenersThreads);
      sessionListenersThreadPool =
          new ScheduledThreadPoolExecutor(
              sessionListenersThreads,
              new SessionListenersThreadFactory(),
              new ThreadPoolExecutor.AbortPolicy());
    }
    return sessionListenersThreadPool;
  }

  private static class SessionListenersThreadFactory implements ThreadFactory {
    private static final AtomicInteger sessionThreadNumber = new AtomicInteger();

    public SessionListenersThreadFactory() {}

    @Override
    public Thread newThread(Runnable r) {
      String name = "jms-session-thread-" + sessionThreadNumber.getAndIncrement();
      Thread thread = new Thread(r, name);
      thread.setDaemon(true);
      thread.setUncaughtExceptionHandler(
          new Thread.UncaughtExceptionHandler() {
            @Override
            public void uncaughtException(Thread t, Throwable e) {
              log.error("Internal error in JMS Session thread {}", t, e);
            }
          });
      return thread;
    }
  }
}<|MERGE_RESOLUTION|>--- conflicted
+++ resolved
@@ -1001,14 +1001,12 @@
       log.info("Error closing PulsarClient", err);
     }
 
-<<<<<<< HEAD
-    deleteTempFiles();
-=======
     if (sessionListenersThreadPool != null) {
       sessionListenersThreadPool.shutdown();
       sessionListenersThreadPool = null;
     }
->>>>>>> 171df3b1
+
+    deleteTempFiles();
   }
 
   public static PulsarDestination toPulsarDestination(Destination destination) throws JMSException {
