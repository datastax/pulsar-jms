/*
 * Copyright DataStax, Inc.
 *
 * Licensed under the Apache License, Version 2.0 (the "License");
 * you may not use this file except in compliance with the License.
 * You may obtain a copy of the License at
 *
 * http://www.apache.org/licenses/LICENSE-2.0
 *
 * Unless required by applicable law or agreed to in writing, software
 * distributed under the License is distributed on an "AS IS" BASIS,
 * WITHOUT WARRANTIES OR CONDITIONS OF ANY KIND, either express or implied.
 * See the License for the specific language governing permissions and
 * limitations under the License.
 */
package com.datastax.oss.pulsar.jms;

import java.util.ArrayList;
import java.util.Collections;
import java.util.List;
import java.util.Objects;
import javax.jms.Destination;
import javax.jms.InvalidDestinationException;

public abstract class PulsarDestination implements Destination {
  protected String topicName;

  protected PulsarDestination(String topicName) {
    this.topicName = Objects.requireNonNull(topicName);
  }

  public String getName() {
    return topicName;
  }

  public void setName(String name) {
    this.topicName = name;
  }

  /**
   * Extract custom Queue Subscription Name. This feature does not apply to JMS Topics.
   *
   * @return the subscription name, if present.
   */
  public String extractSubscriptionName(boolean prependTopicNameToCustomQueueSubscriptionName)
      throws InvalidDestinationException {
    return null;
  }

<<<<<<< HEAD
  public String getInternalTopicName() throws InvalidDestinationException {
    if (isRegExp()) {
      return topicName.substring("regex:".length());
    }
    if (isMultiTopic()) {
      throw new InvalidDestinationException("Cannot get internal topic name for a multi-topic destination");
    }
    return topicName;
  }

  public final boolean isVirtualDestination() {
    return isRegExp() || isMultiTopic();
  }

=======
  public String getInternalTopicName() {
    if (isRegExp()) {
      return topicName.substring("regex:".length());
    }
    return topicName;
  }

>>>>>>> 4e1131f2
  public boolean isRegExp() {
    return topicName.startsWith("regex:");
  }

<<<<<<< HEAD
  public boolean isMultiTopic() {
    return topicName.startsWith("multi:");
  }

  public List<PulsarDestination> getDestinations() throws InvalidDestinationException {
    if (!isMultiTopic()) {
      return Collections.singletonList(this);
    }
    String withoutPrefix = topicName.substring("multi:".length());
    if (withoutPrefix.isEmpty()) {
      throw new InvalidDestinationException("Invalid destination " + topicName);
    }
    String[] split = withoutPrefix.split(",");
    List<PulsarDestination> destinations = new ArrayList<>(split.length);
    for (String part : split) {
        destinations.add(createSameType(part));
    }
    return destinations;
  }

  protected PulsarDestination createSameType(String topicName) throws InvalidDestinationException {
    throw new InvalidDestinationException("Multi topic syntax is not allowed " +
            "for this kind of destination (" + getClass() + ")");
  }

=======
>>>>>>> 4e1131f2
  public abstract boolean isQueue();

  public abstract boolean isTopic();

  public final boolean equals(Object other) {
    if (!(other instanceof PulsarDestination)) {
      return false;
    }
    PulsarDestination o = (PulsarDestination) other;
    return Objects.equals(o.topicName, this.topicName)
        && Objects.equals(o.isQueue(), this.isQueue())
        && Objects.equals(o.isTopic(), this.isTopic());
  }

  public final int hashCode() {
    return topicName.hashCode();
  }
}<|MERGE_RESOLUTION|>--- conflicted
+++ resolved
@@ -47,13 +47,13 @@
     return null;
   }
 
-<<<<<<< HEAD
   public String getInternalTopicName() throws InvalidDestinationException {
     if (isRegExp()) {
       return topicName.substring("regex:".length());
     }
     if (isMultiTopic()) {
-      throw new InvalidDestinationException("Cannot get internal topic name for a multi-topic destination");
+      throw new InvalidDestinationException(
+          "Cannot get internal topic name for a multi-topic destination");
     }
     return topicName;
   }
@@ -62,20 +62,10 @@
     return isRegExp() || isMultiTopic();
   }
 
-=======
-  public String getInternalTopicName() {
-    if (isRegExp()) {
-      return topicName.substring("regex:".length());
-    }
-    return topicName;
-  }
-
->>>>>>> 4e1131f2
   public boolean isRegExp() {
     return topicName.startsWith("regex:");
   }
 
-<<<<<<< HEAD
   public boolean isMultiTopic() {
     return topicName.startsWith("multi:");
   }
@@ -91,18 +81,16 @@
     String[] split = withoutPrefix.split(",");
     List<PulsarDestination> destinations = new ArrayList<>(split.length);
     for (String part : split) {
-        destinations.add(createSameType(part));
+      destinations.add(createSameType(part));
     }
     return destinations;
   }
 
   protected PulsarDestination createSameType(String topicName) throws InvalidDestinationException {
-    throw new InvalidDestinationException("Multi topic syntax is not allowed " +
-            "for this kind of destination (" + getClass() + ")");
+    throw new InvalidDestinationException(
+        "Multi topic syntax is not allowed " + "for this kind of destination (" + getClass() + ")");
   }
 
-=======
->>>>>>> 4e1131f2
   public abstract boolean isQueue();
 
   public abstract boolean isTopic();
