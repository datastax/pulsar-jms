/*
 * Copyright DataStax, Inc.
 *
 * Licensed under the Apache License, Version 2.0 (the "License");
 * you may not use this file except in compliance with the License.
 * You may obtain a copy of the License at
 *
 * http://www.apache.org/licenses/LICENSE-2.0
 *
 * Unless required by applicable law or agreed to in writing, software
 * distributed under the License is distributed on an "AS IS" BASIS,
 * WITHOUT WARRANTIES OR CONDITIONS OF ANY KIND, either express or implied.
 * See the License for the specific language governing permissions and
 * limitations under the License.
 */
package com.datastax.oss.pulsar.jms;

import com.datastax.oss.pulsar.jms.selectors.SelectorSupport;
import java.time.Instant;
import java.util.HashMap;
import java.util.Map;
import java.util.concurrent.TimeUnit;
import java.util.concurrent.atomic.AtomicBoolean;
import java.util.concurrent.atomic.AtomicLong;
import javax.jms.Destination;
import javax.jms.IllegalStateException;
import javax.jms.InvalidDestinationException;
import javax.jms.JMSConsumer;
import javax.jms.JMSException;
import javax.jms.Message;
import javax.jms.MessageConsumer;
import javax.jms.MessageFormatException;
import javax.jms.MessageListener;
import javax.jms.Queue;
import javax.jms.QueueReceiver;
import javax.jms.Session;
import javax.jms.Topic;
import javax.jms.TopicSubscriber;
import lombok.extern.slf4j.Slf4j;
import org.apache.pulsar.client.api.Consumer;
import org.apache.pulsar.client.api.PulsarClientException;
import org.apache.pulsar.client.api.SubscriptionMode;
import org.apache.pulsar.client.api.SubscriptionType;
import org.apache.pulsar.client.impl.BatchMessageIdImpl;

@Slf4j
public class PulsarMessageConsumer implements MessageConsumer, TopicSubscriber, QueueReceiver {

  final String subscriptionName;
  private final PulsarSession session;
  private final PulsarDestination destination;
  private SelectorSupport selectorSupport;
  private final Map<String, SelectorSupport> selectorSupportOnSubscriptions = new HashMap<>();
  private final boolean useServerSideFiltering;
  private final boolean noLocal;
  private Consumer<?> consumer;
  private MessageListener listener;
  private final SubscriptionMode subscriptionMode;
  private final SubscriptionType subscriptionType;
  final boolean unregisterSubscriptionOnClose;
  private boolean closed;
  private boolean requestClose;
  private final AtomicBoolean closedWhileActiveTransaction = new AtomicBoolean(false);
  final AtomicLong receivedMessages = new AtomicLong();
  final AtomicLong skippedMessages = new AtomicLong();

  public PulsarMessageConsumer(
      String subscriptionName,
      PulsarDestination destination,
      PulsarSession session,
      SubscriptionMode subscriptionMode,
      SubscriptionType subscriptionType,
      String selector,
      boolean unregisterSubscriptionOnClose,
      boolean noLocal)
      throws JMSException {
    this.noLocal = noLocal;
    session.checkNotClosed();
    if (destination == null) {
      throw new InvalidDestinationException("Invalid destination");
    }
    if (destination instanceof PulsarTemporaryDestination) {
      PulsarTemporaryDestination dest = (PulsarTemporaryDestination) destination;
      if (dest.getSession() != session) {
        throw new JMSException(
            "Cannot subscribe to a temporary destination not created but this session");
      }
    }
    this.subscriptionName = subscriptionName;
    this.session = session;
    this.useServerSideFiltering = session.getFactory().isUseServerSideFiltering();
    this.destination = destination;
    this.subscriptionMode = destination.isQueue() ? SubscriptionMode.Durable : subscriptionMode;
    this.subscriptionType = destination.isQueue() ? SubscriptionType.Shared : subscriptionType;

    // when we are in an Exclusive subscription
    // it is always safe to apply selectors, noLocal and timeToLive
    // when we are in a Shared subscription and we receive an invalid message
    // we have to bounce it?
    this.selectorSupport =
        SelectorSupport.build(
            selector,
            subscriptionType == SubscriptionType.Exclusive
                || session.getFactory().isEnableClientSideEmulation()
                || session.getFactory().isUseServerSideFiltering());
    this.unregisterSubscriptionOnClose = unregisterSubscriptionOnClose;
    if (noLocal
        && subscriptionType != SubscriptionType.Exclusive
        && !session.getFactory().isEnableClientSideEmulation()) {
      throw new IllegalStateException(
          "noLocal is not enabled by default with subscriptionType "
              + subscriptionType
              + ", please set jms.enableClientSideEmulation=true");
    }
  }

  public PulsarMessageConsumer subscribe() throws JMSException {
    if (destination.isQueue()) {
      // to not create eagerly the Consumer for Queues
      // but create the shared subscription
      session.getFactory().ensureQueueSubscription(destination);
    } else {
      getConsumer();
    }
    session.registerConsumer(this);
    return this;
  }

  // Visible for testing
  synchronized Consumer<?> getConsumer() throws JMSException {
    if (closed) {
      throw new IllegalStateException("Consumer is closed");
    }
    if (consumer == null) {
      String currentSelector = internalGetMessageSelector();
      consumer =
          session
              .getFactory()
              .createConsumer(
                  destination,
                  subscriptionName,
                  subscriptionMode,
                  subscriptionType,
                  currentSelector,
                  noLocal,
                  session);
    }
    return consumer;
  }

  /**
   * Gets this message consumer's message selector expression.
   *
   * @return this message consumer's message selector, or null if no message selector exists for the
   *     message consumer (that is, if the message selector was not set or was set to null or the
   *     empty string)
   * @throws JMSException if the JMS provider fails to get the message selector due to some internal
   *     error.
   */
  @Override
  public synchronized String getMessageSelector() throws JMSException {
    checkNotClosed();
    String selector = internalGetMessageSelector();
    String selectorOnSubscription = internalGetMessageSelectorFromSubscription();
    if (selectorOnSubscription == null) {
      return selector;
    }
    if (selector == null) {
      return selectorOnSubscription;
    }
    return "(" + selectorOnSubscription + ") AND (" + selector + ")";
  }

  private synchronized String internalGetMessageSelector() {
    return selectorSupport != null ? selectorSupport.getSelector() : null;
  }

  private synchronized String internalGetMessageSelectorFromSubscription() {
    if (!useServerSideFiltering || selectorSupportOnSubscriptions.isEmpty()) {
      return null;
    }
    // pick one
    SelectorSupport next = selectorSupportOnSubscriptions.values().iterator().next();
    return next != null ? next.getSelector() : null;
  }

  /**
   * Gets the {@code MessageConsumer}'s {@code MessageListener}.
   *
   * <p>This method must not be used in a Java EE web or EJB application. Doing so may cause a
   * {@code JMSException} to be thrown though this is not guaranteed.
   *
   * @return the {@code MessageConsumer}'s {@code MessageListener}, or null if one was not set
   * @throws JMSException if the JMS provider fails to get the {@code MessageListener} for one of
   *     the following reasons:
   *     <ul>
   *       <li>an internal error has occurred or
   *       <li>this method has been called in a Java EE web or EJB application (though it is not
   *           guaranteed that an exception is thrown in this case)
   *     </ul>
   *
   * @see MessageConsumer#setMessageListener(MessageListener)
   */
  @Override
  public synchronized MessageListener getMessageListener() throws JMSException {
    checkNotClosed();
    return listener;
  }

  synchronized void checkNotClosed() throws JMSException {
    session.checkNotClosed();
    if (closed || requestClose) {
      throw new IllegalStateException("This consumer is closed");
    }
  }

  /**
   * Sets the {@code MessageConsumer}'s {@code MessageListener}.
   *
   * <p>Setting the the {@code MessageListener} to null is the equivalent of unsetting the {@code
   * MessageListener} for the {@code MessageConsumer}.
   *
   * <p>The effect of calling this method while messages are being consumed by an existing listener
   * or the {@code MessageConsumer} is being used to consume messages synchronously is undefined.
   *
   * <p>This method must not be used in a Java EE web or EJB application. Doing so may cause a
   * {@code JMSException} to be thrown though this is not guaranteed.
   *
   * @param listener the listener to which the messages are to be delivered
   * @throws JMSException if the JMS provider fails to set the {@code MessageConsumer}'s {@code
   *     MessageListener} for one of the following reasons:
   *     <ul>
   *       <li>an internal error has occurred or
   *       <li>this method has been called in a Java EE web or EJB application (though it is not
   *           guaranteed that an exception is thrown in this case)
   *     </ul>
   *
   * @see MessageConsumer#getMessageListener()
   */
  @Override
  public synchronized void setMessageListener(MessageListener listener) throws JMSException {
    checkNotClosed();
    this.listener = listener;
    session.ensureListenerThread();
  }

  /**
   * Receives the next message produced for this message consumer.
   *
   * <p>This call blocks indefinitely until a message is produced or until this message consumer is
   * closed.
   *
   * <p>If this {@code receive} is done within a transaction, the consumer retains the message until
   * the transaction commits.
   *
   * @return the next message produced for this message consumer, or null if this message consumer
   *     is concurrently closed
   * @throws JMSException if the JMS provider fails to receive the next message due to some internal
   *     error.
   */
  @Override
  public Message receive() throws JMSException {
    return receiveWithTimeoutAndValidateType(Long.MAX_VALUE, null);
  }

  /**
   * Receives the next message that arrives within the specified timeout interval.
   *
   * <p>This call blocks until a message arrives, the timeout expires, or this message consumer is
   * closed. A {@code timeout} of zero never expires, and the call blocks indefinitely.
   *
   * @param timeout the timeout value (in milliseconds)
   * @return the next message produced for this message consumer, or null if the timeout expires or
   *     this message consumer is concurrently closed
   * @throws JMSException if the JMS provider fails to receive the next message due to some internal
   *     error.
   */
  @Override
  public Message receive(long timeout) throws JMSException {
    return receiveWithTimeoutAndValidateType(timeout, null);
  }

  synchronized Message receiveWithTimeoutAndValidateType(long timeout, Class expectedType)
      throws JMSException {
    checkNotClosed();
    if (listener != null) {
      throw new IllegalStateException("cannot receive if you have a messageListener");
    }
    // time to wait for the Connection to "start"
    final int acquireConnectionStartTime =
        timeout == Long.MAX_VALUE ? Integer.MAX_VALUE : (int) timeout;
    // time to wait for each cycle
    final int stepTimeout = timeout < 100 ? ((int) timeout) : 100;
    final long start = System.currentTimeMillis();
    return session.executeOperationIfConnectionStarted(
        () -> {
          do {
            Message result =
                session.executeCriticalOperation(
                    () -> {
                      try {
                        Consumer<?> consumer = getConsumer();
                        org.apache.pulsar.client.api.Message<?> message =
                            consumer.receive(stepTimeout, TimeUnit.MILLISECONDS);
                        if (message == null) {
                          return null;
                        }
                        return handleReceivedMessage(message, expectedType, null, noLocal);
                      } catch (Exception err) {
                        throw Utils.handleException(err);
                      }
                    });
            if (result != null) {
              return result;
            }
          } while (System.currentTimeMillis() - start < timeout && !session.isClosed());

          return null;
        },
        acquireConnectionStartTime);
  }

  /**
   * Receives the next message if one is immediately available.
   *
   * @return the next message produced for this message consumer, or null if one is not available
   * @throws JMSException if the JMS provider fails to receive the next message due to some internal
   *     error.
   */
  @Override
  public Message receiveNoWait() throws JMSException {
    // there is no receiveNoWait in Pulsar, so we are setting a very small timeout
    return receive(1);
  }

  private void skipMessage(org.apache.pulsar.client.api.Message<?> message) throws JMSException {
    skippedMessages.incrementAndGet();
    if (subscriptionType == SubscriptionType.Exclusive
        || session.getFactory().isAcknowledgeRejectedMessages()) {
      // we are the only one that will ever receive this message
      // we can acknowledge it
      if (session.getTransaction() != null) {
        consumer.acknowledgeAsync(message.getMessageId(), session.getTransaction());
      } else {
        consumer.acknowledgeAsync(message.getMessageId());
      }
    } else {
      if (log.isDebugEnabled()) {
        log.debug("nAck filtered msg {}", message.getMessageId());
      }
      consumer.negativeAcknowledge(message);
    }
  }

  private PulsarMessage handleReceivedMessage(
      org.apache.pulsar.client.api.Message<?> message,
      Class expectedType,
      java.util.function.Consumer<PulsarMessage> listenerCode,
      boolean noLocalFilter)
      throws JMSException, org.apache.pulsar.client.api.PulsarClientException {
    receivedMessages.incrementAndGet();

    PulsarMessage result = PulsarMessage.decode(this, message);
    Consumer<?> consumer = getConsumer();
    if (expectedType != null && !result.isBodyAssignableTo(expectedType)) {
      if (log.isDebugEnabled()) {
        log.debug(
            "negativeAcknowledge for message {} that cannot be converted to {}",
            message,
            expectedType);
      }
      consumer.negativeAcknowledge(message);
      throw new MessageFormatException(
          "The message ("
              + result.messageType()
              + ","
              + result
              + ",) cannot be converted to a "
              + expectedType);
    }
    SelectorSupport selectorSupportOnSubscription =
        getSelectorSupportOnSubscription(message.getTopicName());
    if (selectorSupportOnSubscription != null
        && requiresClientSideFiltering(message)
        && !selectorSupportOnSubscription.matches(result)) {
      if (log.isDebugEnabled()) {
        log.debug(
            "msg {} does not match subscription selector {}",
            result,
            selectorSupportOnSubscription.getSelector());
      }
      // this message should have been filtered out on the server
      // because the selector is on the subscription
      // this case may happen with batch messages
      skippedMessages.incrementAndGet();
      consumer.acknowledgeAsync(message.getMessageId());
      return null;
    }
    SelectorSupport selectorSupport = getSelectorSupport();
    if (selectorSupport != null
        && requiresClientSideFiltering(message)
        && !selectorSupport.matches(result)) {
      if (log.isDebugEnabled()) {
        log.debug("msg {} does not match selector {}", result, selectorSupport.getSelector());
      }
      skipMessage(message);
      return null;
    }
    if (noLocalFilter) {
      String senderConnectionID = result.getStringProperty("JMSConnectionID");
      if (senderConnectionID != null
          && senderConnectionID.equals(session.getConnection().getConnectionId())) {
        if (log.isDebugEnabled()) {
          log.debug("msg {} was generated from this connection {}", result, senderConnectionID);
        }
        skipMessage(message);
        return null;
      }
    }
    // in case of useServerSideFiltering this filter is also applied on the broker, is the Plugin
    // is
    // present
    if (result.getJMSExpiration() > 0 && System.currentTimeMillis() >= result.getJMSExpiration()) {
      if (log.isDebugEnabled()) {
        log.debug("msg {} expired at {}", result, Instant.ofEpochMilli(result.getJMSExpiration()));
      }
      skipMessage(message);
      return null;
    }

    // this must happen before the execution of the listener
    // in order to support Session.recover
    session.registerUnacknowledgedMessage(result);

    if (listenerCode != null) {
      try {
        listenerCode.accept(result);
      } catch (Throwable t) {
        log.error("Listener thrown error, calling negativeAcknowledge", t);
        consumer.negativeAcknowledge(message);
        throw Utils.handleException(t);
      }
      if (result.isNegativeAcked()) {
        // this may happen if the listener calls "Session.recover"
        return null;
      }
    }

    if (session.getTransacted()) {
      // open transaction now, the message will be acknowledged on commit()
      session.getTransaction();
    } else if (session.getAcknowledgeMode() == Session.AUTO_ACKNOWLEDGE) {
      consumer.acknowledge(message);
    } else if (session.getAcknowledgeMode() == Session.DUPS_OK_ACKNOWLEDGE) {
      consumer
          .acknowledgeAsync(message)
          .whenComplete(
              (m, ex) -> {
                if (ex != null) {
                  log.error("Cannot acknowledge message {} {}", message, ex);
                }
              });
    }
    if (session.getAcknowledgeMode() != Session.CLIENT_ACKNOWLEDGE
        && session.getAcknowledgeMode() != PulsarJMSConstants.INDIVIDUAL_ACKNOWLEDGE
        && session.getAcknowledgeMode() != Session.SESSION_TRANSACTED) {
      session.unregisterUnacknowledgedMessage(result);
    }
    if (requestClose) {
      closeInternal();
    }
    return result;
  }

  private boolean requiresClientSideFiltering(org.apache.pulsar.client.api.Message<?> message) {
    // for batch messages we have to verify the condition locally
    // because the broker can only ACCEPT or REJECT whole batches.
    // the broker will send the batch (Entry) if at least one message matches the selector
    boolean isBatch = (message.getMessageId() instanceof BatchMessageIdImpl);
    return isBatch || !session.getFactory().isUseServerSideFiltering();
  }

  /**
   * Closes the message consumer.
   *
   * <p>Since a provider may allocate some resources on behalf of a {@code MessageConsumer} outside
   * the Java virtual machine, clients should close them when they are not needed. Relying on
   * garbage collection to eventually reclaim these resources may not be timely enough.
   *
   * <p>This call will block until a {@code receive} call in progress on this consumer has
   * completed. A blocked {@code receive} call returns null when this message consumer is closed.
   *
   * <p>If this method is called whilst a message listener is in progress in another thread then it
   * will block until the message listener has completed.
   *
   * <p>This method may be called from a message listener's {@code onMessage} method on its own
   * consumer. After this method returns the {@code onMessage} method will be allowed to complete
   * normally.
   *
   * <p>This method is the only {@code MessageConsumer} method that can be called concurrently.
   *
   * @throws JMSException if the JMS provider fails to close the consumer due to some internal
   *     error.
   */
  @Override
  public synchronized void close() throws JMSException {
    if (Utils.isOnMessageListener(session, this)) {
      requestClose = true;
      return;
    }
    if (closed) {
      return;
    }
    closed = true;
    if (consumer == null) {
      return;
    }
    if (!session.isTransactionStarted()) {
      session.executeCriticalOperation(
          () -> {
            try {
              consumer.close();
              session.removeConsumer(this);
              return null;
            } catch (Exception err) {
              throw Utils.handleException(err);
            }
          });
    } else if (session.getTransacted()) {
      closedWhileActiveTransaction.set(true);
    }
  }

  @Override
  public String toString() {
    return "PulsarConsumer{subscriptionName="
        + subscriptionName
        + ", destination="
        + destination
        + '}';
  }

  /**
   * Gets the {@code Topic} associated with this subscriber.
   *
   * @return this subscriber's {@code Topic}
   * @throws JMSException if the JMS provider fails to get the topic for this topic subscriber due
   *     to some internal error.
   */
  @Override
  public synchronized Topic getTopic() throws JMSException {
    checkNotClosed();
    if (destination.isTopic()) {
      return (Topic) destination;
    }
    throw new JMSException("This consumer has been created on a Queue");
  }

  @Override
  public synchronized Queue getQueue() throws JMSException {
    checkNotClosed();
    if (destination.isQueue()) {
      return (Queue) destination;
    }
    throw new JMSException("This consumer has been created on a Topic");
  }

  /**
   * Gets the {@code NoLocal} attribute for this subscriber. The default value for this attribute is
   * false.
   *
   * @return true if locally published messages are being inhibited
   * @throws JMSException if the JMS provider fails to get the {@code NoLocal} attribute for this
   *     topic subscriber due to some internal error.
   */
  @Override
  public synchronized boolean getNoLocal() throws JMSException {
    checkNotClosed();
    return noLocal;
  }

  public JMSConsumer asJMSConsumer() {
    return new PulsarJMSConsumer(this);
  }

  synchronized void acknowledge(
      org.apache.pulsar.client.api.Message<?> receivedPulsarMessage, PulsarMessage message)
      throws JMSException {
    Consumer<?> consumer = getConsumer();
    try {
      consumer.acknowledge(receivedPulsarMessage);
      session.unregisterUnacknowledgedMessage(message);
    } catch (PulsarClientException err) {
      throw Utils.handleException(err);
    }
  }

  synchronized void runListener(int timeout) {
    if (closed || listener == null) {
      return;
    }
    // activate checks about methods that cannot be called inside a listener
    // and block any concurrent "close()" operations
    Utils.executeMessageListenerInSessionContext(
        session,
        this,
        () -> {
          if (closed) {
            return;
          }
          try {
            Consumer<?> consumer = getConsumer();
            org.apache.pulsar.client.api.Message<?> message =
                consumer.receive(timeout, TimeUnit.MILLISECONDS);
            if (message == null) {
              return;
            }
            handleReceivedMessage(
                message,
                null,
                (pmessage) -> {
                  listener.onMessage(pmessage);
                },
                noLocal);
          } catch (PulsarClientException.AlreadyClosedException closed) {
            log.error("Error while receiving message con Closed consumer {}", this);
          } catch (JMSException | PulsarClientException err) {
            log.error("Error while receiving message con consumer {}", this, err);
            session.onError(err);
          }
        });
  }

  void closeDuringRollback() throws JMSException {
    try {
      consumer.close();
      session.removeConsumer(this);
    } catch (Exception err) {
      throw Utils.handleException(err);
    }
  }

  public void closeInternal() throws JMSException {
    if (closed) {
      return;
    }
    closed = true;
    requestClose = false;
    try {
      if (consumer != null) {
        consumer.close();
        consumer = null;
      }
    } catch (Exception err) {
      throw Utils.handleException(err);
    }
  }

  public boolean isClosedWhileActiveTransaction() {
    return closedWhileActiveTransaction.get();
  }

  public void negativeAck(org.apache.pulsar.client.api.Message<?> message) {
    if (consumer != null) {
      consumer.negativeAcknowledge(message);
    }
  }

  void redeliverUnacknowledgedMessages() {
    if (consumer != null) {
      consumer.redeliverUnacknowledgedMessages();
    }
  }

  PulsarSession getSession() {
    return session;
  }

  private synchronized SelectorSupport getSelectorSupport() {
    return selectorSupport;
  }

  public synchronized SelectorSupport getSelectorSupportOnSubscription(String topicName)
      throws JMSException {
    if (!useServerSideFiltering) {
      return null;
    }
    if (!selectorSupportOnSubscriptions.containsKey(topicName)) {
      String subscriptionName =
          destination.isQueue()
              ? session.getFactory().getQueueSubscriptionName(destination)
              : this.subscriptionName;
      String selector =
          session
              .getFactory()
              .downloadServerSideFilter(topicName, subscriptionName, subscriptionMode);
      selectorSupportOnSubscriptions.put(topicName, SelectorSupport.build(selector, true));
    }
    return selectorSupportOnSubscriptions.get(topicName);
  }

  Consumer<?> getInternalConsumer() {
    return consumer;
  }

  Destination getDestination() {
    return destination;
  }

  public SubscriptionType getSubscriptionType() {
    return subscriptionType;
  }

  public long getReceivedMessages() {
    return receivedMessages.get();
  }

  public long getSkippedMessages() {
    return skippedMessages.get();
  }
<<<<<<< HEAD
=======

  public class PulsarJMSConsumer implements JMSConsumer {

    public PulsarMessageConsumer asPulsarMessageConsumer() {
      return PulsarMessageConsumer.this;
    }

    @Override
    public String getMessageSelector() {
      return Utils.runtimeException(() -> PulsarMessageConsumer.this.getMessageSelector());
    }

    @Override
    public MessageListener getMessageListener() throws JMSRuntimeException {
      return Utils.runtimeException(() -> PulsarMessageConsumer.this.getMessageListener());
    }

    @Override
    public void setMessageListener(MessageListener listener) throws JMSRuntimeException {
      Utils.runtimeException(() -> PulsarMessageConsumer.this.setMessageListener(listener));
    }

    @Override
    public Message receive() {
      return Utils.runtimeException(() -> PulsarMessageConsumer.this.receive());
    }

    @Override
    public Message receive(long timeout) {
      return Utils.runtimeException(() -> PulsarMessageConsumer.this.receive(timeout));
    }

    @Override
    public Message receiveNoWait() {
      return Utils.runtimeException(() -> PulsarMessageConsumer.this.receiveNoWait());
    }

    @Override
    public void close() {
      Utils.runtimeException(() -> PulsarMessageConsumer.this.close());
    }

    @Override
    public <T> T receiveBody(Class<T> c) {
      return Utils.runtimeException(
          () -> {
            Message msg =
                PulsarMessageConsumer.this.receiveWithTimeoutAndValidateType(Long.MAX_VALUE, c);
            return msg == null ? null : msg.getBody(c);
          });
    }

    @Override
    public <T> T receiveBody(Class<T> c, long timeout) {
      return Utils.runtimeException(
          () -> {
            Message msg = PulsarMessageConsumer.this.receiveWithTimeoutAndValidateType(timeout, c);
            return msg == null ? null : msg.getBody(c);
          });
    }

    @Override
    public <T> T receiveBodyNoWait(Class<T> c) {
      return Utils.runtimeException(
          () -> {
            Message msg = PulsarMessageConsumer.this.receiveWithTimeoutAndValidateType(1, c);
            return msg == null ? null : msg.getBody(c);
          });
    }
  }

  synchronized void refreshServerSideSelectors() {
    int size = selectorSupportOnSubscriptions.size();
    if (size > 0) {
      selectorSupportOnSubscriptions.clear();
      log.info("Refreshing {} server-side filters on {}", size, destination);
    }
  }
>>>>>>> 71ed4abe
}<|MERGE_RESOLUTION|>--- conflicted
+++ resolved
@@ -718,78 +718,6 @@
   public long getSkippedMessages() {
     return skippedMessages.get();
   }
-<<<<<<< HEAD
-=======
-
-  public class PulsarJMSConsumer implements JMSConsumer {
-
-    public PulsarMessageConsumer asPulsarMessageConsumer() {
-      return PulsarMessageConsumer.this;
-    }
-
-    @Override
-    public String getMessageSelector() {
-      return Utils.runtimeException(() -> PulsarMessageConsumer.this.getMessageSelector());
-    }
-
-    @Override
-    public MessageListener getMessageListener() throws JMSRuntimeException {
-      return Utils.runtimeException(() -> PulsarMessageConsumer.this.getMessageListener());
-    }
-
-    @Override
-    public void setMessageListener(MessageListener listener) throws JMSRuntimeException {
-      Utils.runtimeException(() -> PulsarMessageConsumer.this.setMessageListener(listener));
-    }
-
-    @Override
-    public Message receive() {
-      return Utils.runtimeException(() -> PulsarMessageConsumer.this.receive());
-    }
-
-    @Override
-    public Message receive(long timeout) {
-      return Utils.runtimeException(() -> PulsarMessageConsumer.this.receive(timeout));
-    }
-
-    @Override
-    public Message receiveNoWait() {
-      return Utils.runtimeException(() -> PulsarMessageConsumer.this.receiveNoWait());
-    }
-
-    @Override
-    public void close() {
-      Utils.runtimeException(() -> PulsarMessageConsumer.this.close());
-    }
-
-    @Override
-    public <T> T receiveBody(Class<T> c) {
-      return Utils.runtimeException(
-          () -> {
-            Message msg =
-                PulsarMessageConsumer.this.receiveWithTimeoutAndValidateType(Long.MAX_VALUE, c);
-            return msg == null ? null : msg.getBody(c);
-          });
-    }
-
-    @Override
-    public <T> T receiveBody(Class<T> c, long timeout) {
-      return Utils.runtimeException(
-          () -> {
-            Message msg = PulsarMessageConsumer.this.receiveWithTimeoutAndValidateType(timeout, c);
-            return msg == null ? null : msg.getBody(c);
-          });
-    }
-
-    @Override
-    public <T> T receiveBodyNoWait(Class<T> c) {
-      return Utils.runtimeException(
-          () -> {
-            Message msg = PulsarMessageConsumer.this.receiveWithTimeoutAndValidateType(1, c);
-            return msg == null ? null : msg.getBody(c);
-          });
-    }
-  }
 
   synchronized void refreshServerSideSelectors() {
     int size = selectorSupportOnSubscriptions.size();
@@ -798,5 +726,4 @@
       log.info("Refreshing {} server-side filters on {}", size, destination);
     }
   }
->>>>>>> 71ed4abe
 }