/*
 * Copyright DataStax, Inc.
 *
 * Licensed under the Apache License, Version 2.0 (the "License");
 * you may not use this file except in compliance with the License.
 * You may obtain a copy of the License at
 *
 * http://www.apache.org/licenses/LICENSE-2.0
 *
 * Unless required by applicable law or agreed to in writing, software
 * distributed under the License is distributed on an "AS IS" BASIS,
 * WITHOUT WARRANTIES OR CONDITIONS OF ANY KIND, either express or implied.
 * See the License for the specific language governing permissions and
 * limitations under the License.
 */
package com.datastax.oss.pulsar.jms;

import javax.jms.InvalidDestinationException;
import javax.jms.JMSException;
import javax.jms.Queue;

/** Represents a JMS Queue destination. In Pulsar there is no difference between Queue and Topic. */
public final class PulsarQueue extends PulsarDestination implements Queue {

  public PulsarQueue() {
    // Resource adapter
    this("unnamed");
  }

  public PulsarQueue(String topicName) {
    super(topicName);
  }

  @Override
  public String getQueueName() throws JMSException {
    return topicName;
  }

  @Override
  public boolean isQueue() {
    return true;
  }

  @Override
  protected PulsarDestination createSameType(String topicName) throws InvalidDestinationException {
    return new PulsarQueue(topicName);
  }

  @Override
  public boolean isTopic() {
    return false;
  }

  @Override
  public String toString() {
    return "Queue{" + topicName + "}";
  }

  /**
   * Extract custom Queue Subscription Name
   *
   * @return the subscription name, if present
   */
  public String extractSubscriptionName(boolean prependTopicNameToCustomQueueSubscriptionName)
      throws InvalidDestinationException {

    // only valid cases
<<<<<<< HEAD
    // multi:persistent://public/default/queue:subscription
=======
>>>>>>> 4e1131f2
    // regexp:persistent://public/default/queue:subscription
    // regexp:non-persistent://public/default/queue:subscription
    // regexp:public/default/queue:subscription
    // regexp:queue:subscription
    // persistent://public/default/queue:subscription
    // non-persistent://public/default/queue:subscription
    // public/default/queue:subscription
    // queue:subscription

    // regexp:persistent://public/default/queue
    // regexp:non-persistent://public/default/queue
    // regexp:public/default/queue
    // regexp:queue
    // persistent://public/default/queue
    // non-persistent://public/default/queue
    // public/default/queue
    // queue

    String shortTopicName = topicName;

<<<<<<< HEAD
    if (shortTopicName.startsWith("multi:")) {
      shortTopicName = shortTopicName.substring("multi:".length());
    }
=======
>>>>>>> 4e1131f2
    if (shortTopicName.startsWith("regex:")) {
      shortTopicName = shortTopicName.substring("regex:".length());
    }
    int endSchema = shortTopicName.indexOf("://");
    if (endSchema > 0) {
      shortTopicName = shortTopicName.substring(endSchema + 3);
    }
    int lastSlash = shortTopicName.lastIndexOf('/');
    if (lastSlash > 0) {
      shortTopicName = shortTopicName.substring(lastSlash + 1);
    }

    // here we have only
    // queue
    // queue:subscription

    int pos = shortTopicName.lastIndexOf(":");
    if (pos < 0) {
      return null;
    }
    String subscriptionName = shortTopicName.substring(pos + 1);
    if (subscriptionName.isEmpty()) {
      throw new InvalidDestinationException("Subscription name cannot be empty");
    }
    if (prependTopicNameToCustomQueueSubscriptionName) {
      return shortTopicName;
    } else {
      return subscriptionName;
    }
  }

  /**
   * return the topic name, without the embedded subscription
   *
   * @return
   */
  public String getInternalTopicName() {
    String topicName = this.topicName;
    // regexp:persistent://public/default/queue:subscription
    // regexp:non-persistent://public/default/queue:subscription
    // regexp:public/default/queue:subscription
    // regexp:queue:subscription
    // persistent://public/default/queue:subscription
    // non-persistent://public/default/queue:subscription
    // public/default/queue:subscription
    // queue:subscription

    // regexp:persistent://public/default/queue
    // regexp:non-persistent://public/default/queue
    // regexp:public/default/queue
    // regexp:queue
    // persistent://public/default/queue
    // non-persistent://public/default/queue
    // public/default/queue
    // queue

    if (topicName.startsWith("regex:")) {
      topicName = topicName.substring("regex:".length());
    }
<<<<<<< HEAD
    if (topicName.startsWith("multi:")) {
      topicName = topicName.substring("multi:".length());
    }
=======
>>>>>>> 4e1131f2
    // no colon, early exit
    int pos = topicName.lastIndexOf(":");
    if (pos < 0) {
      return topicName;
    }

    int slash = topicName.lastIndexOf("/");
    if (slash < 0 || slash < pos) {
      return topicName.substring(0, pos);
    }
    return topicName;
  }
}<|MERGE_RESOLUTION|>--- conflicted
+++ resolved
@@ -65,10 +65,7 @@
       throws InvalidDestinationException {
 
     // only valid cases
-<<<<<<< HEAD
     // multi:persistent://public/default/queue:subscription
-=======
->>>>>>> 4e1131f2
     // regexp:persistent://public/default/queue:subscription
     // regexp:non-persistent://public/default/queue:subscription
     // regexp:public/default/queue:subscription
@@ -89,12 +86,10 @@
 
     String shortTopicName = topicName;
 
-<<<<<<< HEAD
     if (shortTopicName.startsWith("multi:")) {
       shortTopicName = shortTopicName.substring("multi:".length());
     }
-=======
->>>>>>> 4e1131f2
+
     if (shortTopicName.startsWith("regex:")) {
       shortTopicName = shortTopicName.substring("regex:".length());
     }
@@ -154,12 +149,9 @@
     if (topicName.startsWith("regex:")) {
       topicName = topicName.substring("regex:".length());
     }
-<<<<<<< HEAD
     if (topicName.startsWith("multi:")) {
       topicName = topicName.substring("multi:".length());
     }
-=======
->>>>>>> 4e1131f2
     // no colon, early exit
     int pos = topicName.lastIndexOf(":");
     if (pos < 0) {
